--- conflicted
+++ resolved
@@ -31,15 +31,9 @@
 }
 
 dependencies {
-<<<<<<< HEAD
-    api 'com.google.ads.interactivemedia.v3:interactivemedia:3.8.7'
-    implementation project(modulePrefix + 'library-core')
-    implementation 'com.google.android.gms:play-services-ads:' + playServicesLibraryVersion
-=======
     api 'com.google.ads.interactivemedia.v3:interactivemedia:3.9.4'
     implementation project(modulePrefix + 'library-core')
     implementation 'com.google.android.gms:play-services-ads:15.0.1'
->>>>>>> 6f6f381b
     // These dependencies are necessary to force the supportLibraryVersion of
     // com.android.support:support-v4 and com.android.support:customtabs to be
     // used. Else older versions are used, for example via:
@@ -47,14 +41,11 @@
     // |-- com.android.support:customtabs:26.1.0
     implementation 'com.android.support:support-v4:' + supportLibraryVersion
     implementation 'com.android.support:customtabs:' + supportLibraryVersion
-<<<<<<< HEAD
-=======
     testImplementation 'com.google.truth:truth:' + truthVersion
     testImplementation 'junit:junit:' + junitVersion
     testImplementation 'org.mockito:mockito-core:' + mockitoVersion
     testImplementation 'org.robolectric:robolectric:' + robolectricVersion
     testImplementation project(modulePrefix + 'testutils-robolectric')
->>>>>>> 6f6f381b
 }
 
 ext {
