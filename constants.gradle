// Copyright (C) 2017 The Android Open Source Project
//
// Licensed under the Apache License, Version 2.0 (the "License");
// you may not use this file except in compliance with the License.
// You may obtain a copy of the License at
//
//      http://www.apache.org/licenses/LICENSE-2.0
//
// Unless required by applicable law or agreed to in writing, software
// distributed under the License is distributed on an "AS IS" BASIS,
// WITHOUT WARRANTIES OR CONDITIONS OF ANY KIND, either express or implied.
// See the License for the specific language governing permissions and
// limitations under the License.
project.ext {
    // ExoPlayer version and version code.
<<<<<<< HEAD
    releaseVersion = '2.8.4'
    releaseVersionCode = 2804
=======
    releaseVersion = '2.9.0'
    releaseVersionCode = 2009000
>>>>>>> 6f6f381b
    // Important: ExoPlayer specifies a minSdkVersion of 14 because various
    // components provided by the library may be of use on older devices.
    // However, please note that the core media playback functionality provided
    // by the library requires API level 16 or greater.
    minSdkVersion = 14
    targetSdkVersion = 28
    compileSdkVersion = 28
    buildToolsVersion = '28.0.2'
    testSupportLibraryVersion = '0.5'
<<<<<<< HEAD
    supportLibraryVersion = '27.0.0'
    playServicesLibraryVersion = '15.0.1'
=======
    supportLibraryVersion = '27.1.1'
>>>>>>> 6f6f381b
    dexmakerVersion = '1.2'
    mockitoVersion = '1.9.5'
    junitVersion = '4.12'
    truthVersion = '0.39'
    robolectricVersion = '3.7.1'
    autoValueVersion = '1.6'
    checkerframeworkVersion = '2.5.0'
    testRunnerVersion = '1.1.0-alpha3'
    modulePrefix = ':'
    if (gradle.ext.has('exoplayerModulePrefix')) {
        modulePrefix += gradle.ext.exoplayerModulePrefix
    }
}<|MERGE_RESOLUTION|>--- conflicted
+++ resolved
@@ -13,13 +13,8 @@
 // limitations under the License.
 project.ext {
     // ExoPlayer version and version code.
-<<<<<<< HEAD
-    releaseVersion = '2.8.4'
-    releaseVersionCode = 2804
-=======
     releaseVersion = '2.9.0'
     releaseVersionCode = 2009000
->>>>>>> 6f6f381b
     // Important: ExoPlayer specifies a minSdkVersion of 14 because various
     // components provided by the library may be of use on older devices.
     // However, please note that the core media playback functionality provided
@@ -29,12 +24,7 @@
     compileSdkVersion = 28
     buildToolsVersion = '28.0.2'
     testSupportLibraryVersion = '0.5'
-<<<<<<< HEAD
-    supportLibraryVersion = '27.0.0'
-    playServicesLibraryVersion = '15.0.1'
-=======
     supportLibraryVersion = '27.1.1'
->>>>>>> 6f6f381b
     dexmakerVersion = '1.2'
     mockitoVersion = '1.9.5'
     junitVersion = '4.12'
