--- conflicted
+++ resolved
@@ -1,7 +1,5 @@
 # Release notes #
 
-<<<<<<< HEAD
-=======
 ### r1.5.5 ###
 
 * DASH: Enable MP4 embedded WebVTT playback (#1185)
@@ -9,7 +7,6 @@
 * MP3: Fix incorrect position calculation in VBRI header (#1197)
 * Fix issue seeking backward using SingleSampleSource (#1193)
 
->>>>>>> 76f2dd6a
 ### r1.5.4 ###
 
 * HLS: Support for variant selection and WebVtt subtitles.
