--- conflicted
+++ resolved
@@ -1,12 +1,5 @@
 # Release notes
 
-<<<<<<< HEAD
-=======
-### dev-v2 (not yet released)
-
-*   New release notes go here!
-
->>>>>>> e1c3da2a
 ### 2.12.0 (not yet released - targeted for 2020-09-03) ###
 
 *   Core library:
