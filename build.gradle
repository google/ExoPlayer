// Copyright (C) 2014 The Android Open Source Project
//
// Licensed under the Apache License, Version 2.0 (the "License");
// you may not use this file except in compliance with the License.
// You may obtain a copy of the License at
//
//      http://www.apache.org/licenses/LICENSE-2.0
//
// Unless required by applicable law or agreed to in writing, software
// distributed under the License is distributed on an "AS IS" BASIS,
// WITHOUT WARRANTIES OR CONDITIONS OF ANY KIND, either express or implied.
// See the License for the specific language governing permissions and
// limitations under the License.

// Top-level build file where you can add configuration options common to all sub-projects/modules.

buildscript {
    repositories {
        mavenCentral()
    }
    dependencies {
<<<<<<< HEAD
        classpath 'com.github.dcendents:android-maven-plugin:1.0'
        classpath 'com.android.tools.build:gradle:0.12.+'
=======
        classpath 'com.android.tools.build:gradle:1.0.0'
>>>>>>> e3eeddab
    }
}

allprojects {
    repositories {
        mavenCentral()
    }
}<|MERGE_RESOLUTION|>--- conflicted
+++ resolved
@@ -19,12 +19,8 @@
         mavenCentral()
     }
     dependencies {
-<<<<<<< HEAD
         classpath 'com.github.dcendents:android-maven-plugin:1.0'
-        classpath 'com.android.tools.build:gradle:0.12.+'
-=======
         classpath 'com.android.tools.build:gradle:1.0.0'
->>>>>>> e3eeddab
     }
 }
 
