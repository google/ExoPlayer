[
  {
    "name": "SampleAES ",
    "samples": [

      {
<<<<<<< HEAD
        "name": "sample-aes pure video",
=======
        "name": "sample-aes pure video-h264",
>>>>>>> cca4d267
        "uri": "http://10.86.107.208/test/Test/SampleAes/mlb_sample_aes/zwg_sample_aes_test_purevideo.m3u8"
      }

    ]
  },
  {
    "name": "YouTube DASH",
    "samples": [
      {
        "name": "Google Glass (MP4,H264)",
        "uri": "http://www.youtube.com/api/manifest/dash/id/bf5bb2419360daf1/source/youtube?as=fmp4_audio_clear,fmp4_sd_hd_clear&sparams=ip,ipbits,expire,source,id,as&ip=0.0.0.0&ipbits=0&expire=19000000000&signature=51AF5F39AB0CEC3E5497CD9C900EBFEAECCCB5C7.8506521BFC350652163895D4C26DEE124209AA9E&key=ik0",
        "extension": "mpd"
      },
      {
        "name": "Google Play (MP4,H264)",
        "uri": "http://www.youtube.com/api/manifest/dash/id/3aa39fa2cc27967f/source/youtube?as=fmp4_audio_clear,fmp4_sd_hd_clear&sparams=ip,ipbits,expire,source,id,as&ip=0.0.0.0&ipbits=0&expire=19000000000&signature=A2716F75795F5D2AF0E88962FFCD10DB79384F29.84308FF04844498CE6FBCE4731507882B8307798&key=ik0",
        "extension": "mpd"
      },
      {
        "name": "Google Glass (WebM,VP9)",
        "uri": "http://www.youtube.com/api/manifest/dash/id/bf5bb2419360daf1/source/youtube?as=fmp4_audio_clear,webm2_sd_hd_clear&sparams=ip,ipbits,expire,source,id,as&ip=0.0.0.0&ipbits=0&expire=19000000000&signature=249B04F79E984D7F86B4D8DB48AE6FAF41C17AB3.7B9F0EC0505E1566E59B8E488E9419F253DDF413&key=ik0",
        "extension": "mpd"
      },
      {
        "name": "Google Play (WebM,VP9)",
        "uri": "http://www.youtube.com/api/manifest/dash/id/3aa39fa2cc27967f/source/youtube?as=fmp4_audio_clear,webm2_sd_hd_clear&sparams=ip,ipbits,expire,source,id,as&ip=0.0.0.0&ipbits=0&expire=19000000000&signature=B1C2A74783AC1CC4865EB312D7DD2D48230CC9FD.BD153B9882175F1F94BFE5141A5482313EA38E8D&key=ik0",
        "extension": "mpd"
      }
    ]
  },
  {
    "name": "Widevine DASH Policy Tests (GTS)",
    "samples": [
      {
        "name": "WV: HDCP not specified",
        "uri": "https://storage.googleapis.com/wvmedia/cenc/h264/tears/tears.mpd",
        "drm_scheme": "widevine",
        "drm_license_url": "https://proxy.uat.widevine.com/proxy?video_id=d286538032258a1c&provider=widevine_test"
      },
      {
        "name": "WV: HDCP not required",
        "uri": "https://storage.googleapis.com/wvmedia/cenc/h264/tears/tears.mpd",
        "drm_scheme": "widevine",
        "drm_license_url": "https://proxy.uat.widevine.com/proxy?video_id=48fcc369939ac96c&provider=widevine_test"
      },
      {
        "name": "WV: HDCP required",
        "uri": "https://storage.googleapis.com/wvmedia/cenc/h264/tears/tears.mpd",
        "drm_scheme": "widevine",
        "drm_license_url": "https://proxy.uat.widevine.com/proxy?video_id=e06c39f1151da3df&provider=widevine_test"
      },
      {
        "name": "WV: Secure video path required (MP4,H264)",
        "uri": "https://storage.googleapis.com/wvmedia/cenc/h264/tears/tears.mpd",
        "drm_scheme": "widevine",
        "drm_license_url": "https://proxy.uat.widevine.com/proxy?video_id=0894c7c8719b28a0&provider=widevine_test"
      },
      {
        "name": "WV: Secure video path required (WebM,VP9)",
        "uri": "https://storage.googleapis.com/wvmedia/cenc/vp9/tears/tears.mpd",
        "drm_scheme": "widevine",
        "drm_license_url": "https://proxy.uat.widevine.com/proxy?video_id=0894c7c8719b28a0&provider=widevine_test"
      },
      {
        "name": "WV: Secure video path required (MP4,H265)",
        "uri": "https://storage.googleapis.com/wvmedia/cenc/hevc/tears/tears.mpd",
        "drm_scheme": "widevine",
        "drm_license_url": "https://proxy.uat.widevine.com/proxy?video_id=0894c7c8719b28a0&provider=widevine_test"
      },
      {
        "name": "WV: HDCP + secure video path required",
        "uri": "https://storage.googleapis.com/wvmedia/cenc/h264/tears/tears.mpd",
        "drm_scheme": "widevine",
        "drm_license_url": "https://proxy.uat.widevine.com/proxy?video_id=efd045b1eb61888a&provider=widevine_test"
      },
      {
        "name": "WV: 30s license duration (fails at ~30s)",
        "uri": "https://storage.googleapis.com/wvmedia/cenc/h264/tears/tears.mpd",
        "drm_scheme": "widevine",
        "drm_license_url": "https://proxy.uat.widevine.com/proxy?video_id=f9a34cab7b05881a&provider=widevine_test"
      }
    ]
  },
  {
    "name": "Widevine HDCP Capabilities Tests",
    "samples": [
      {
        "name": "WV: HDCP: None (not required)",
        "uri": "https://storage.googleapis.com/wvmedia/cenc/h264/tears/tears.mpd",
        "drm_scheme": "widevine",
        "drm_license_url": "https://proxy.uat.widevine.com/proxy?video_id=HDCP_None&provider=widevine_test"
      },
      {
        "name": "WV: HDCP: 1.0 required",
        "uri": "https://storage.googleapis.com/wvmedia/cenc/h264/tears/tears.mpd",
        "drm_scheme": "widevine",
        "drm_license_url": "https://proxy.uat.widevine.com/proxy?video_id=HDCP_V1&provider=widevine_test"
      },
      {
        "name": "WV: HDCP: 2.0 required",
        "uri": "https://storage.googleapis.com/wvmedia/cenc/h264/tears/tears.mpd",
        "drm_scheme": "widevine",
        "drm_license_url": "https://proxy.uat.widevine.com/proxy?video_id=HDCP_V2&provider=widevine_test"
      },
      {
        "name": "WV: HDCP: 2.1 required",
        "uri": "https://storage.googleapis.com/wvmedia/cenc/h264/tears/tears.mpd",
        "drm_scheme": "widevine",
        "drm_license_url": "https://proxy.uat.widevine.com/proxy?video_id=HDCP_V2_1&provider=widevine_test"
      },
      {
        "name": "WV: HDCP: 2.2 required",
        "uri": "https://storage.googleapis.com/wvmedia/cenc/h264/tears/tears.mpd",
        "drm_scheme": "widevine",
        "drm_license_url": "https://proxy.uat.widevine.com/proxy?video_id=HDCP_V2_2&provider=widevine_test"
      },
      {
        "name": "WV: HDCP: No digital output",
        "uri": "https://storage.googleapis.com/wvmedia/cenc/h264/tears/tears.mpd",
        "drm_scheme": "widevine",
        "drm_license_url": "https://proxy.uat.widevine.com/proxy?video_id=HDCP_NO_DIGTAL_OUTPUT&provider=widevine_test"
      }
    ]
  },
  {
    "name": "Widevine DASH: MP4,H264",
    "samples": [
      {
        "name": "WV: Clear SD & HD (MP4,H264)",
        "uri": "https://storage.googleapis.com/wvmedia/clear/h264/tears/tears.mpd"
      },
      {
        "name": "WV: Clear SD (MP4,H264)",
        "uri": "https://storage.googleapis.com/wvmedia/clear/h264/tears/tears_sd.mpd"
      },
      {
        "name": "WV: Clear HD (MP4,H264)",
        "uri": "https://storage.googleapis.com/wvmedia/clear/h264/tears/tears_hd.mpd"
      },
      {
        "name": "WV: Clear UHD (MP4,H264)",
        "uri": "https://storage.googleapis.com/wvmedia/clear/h264/tears/tears_uhd.mpd"
      },
      {
        "name": "WV: Secure SD & HD (MP4,H264)",
        "uri": "https://storage.googleapis.com/wvmedia/cenc/h264/tears/tears.mpd",
        "drm_scheme": "widevine",
        "drm_license_url": "https://proxy.uat.widevine.com/proxy?provider=widevine_test"
      },
      {
        "name": "WV: Secure SD (MP4,H264)",
        "uri": "https://storage.googleapis.com/wvmedia/cenc/h264/tears/tears_sd.mpd",
        "drm_scheme": "widevine",
        "drm_license_url": "https://proxy.uat.widevine.com/proxy?provider=widevine_test"
      },
      {
        "name": "WV: Secure HD (MP4,H264)",
        "uri": "https://storage.googleapis.com/wvmedia/cenc/h264/tears/tears_hd.mpd",
        "drm_scheme": "widevine",
        "drm_license_url": "https://proxy.uat.widevine.com/proxy?provider=widevine_test"
      },
      {
        "name": "WV: Secure UHD (MP4,H264)",
        "uri": "https://storage.googleapis.com/wvmedia/cenc/h264/tears/tears_uhd.mpd",
        "drm_scheme": "widevine",
        "drm_license_url": "https://proxy.uat.widevine.com/proxy?provider=widevine_test"
      }
    ]
  },
  {
    "name": "Widevine DASH: WebM,VP9",
    "samples": [
      {
        "name": "WV: Clear SD & HD (WebM,VP9)",
        "uri": "https://storage.googleapis.com/wvmedia/clear/vp9/tears/tears.mpd"
      },
      {
        "name": "WV: Clear SD (WebM,VP9)",
        "uri": "https://storage.googleapis.com/wvmedia/clear/vp9/tears/tears_sd.mpd"
      },
      {
        "name": "WV: Clear HD (WebM,VP9)",
        "uri": "https://storage.googleapis.com/wvmedia/clear/vp9/tears/tears_hd.mpd"
      },
      {
        "name": "WV: Clear UHD (WebM,VP9)",
        "uri": "https://storage.googleapis.com/wvmedia/clear/vp9/tears/tears_uhd.mpd"
      },
      {
        "name": "WV: Secure Fullsample SD & HD (WebM,VP9)",
        "uri": "https://storage.googleapis.com/wvmedia/cenc/vp9/tears/tears.mpd",
        "drm_scheme": "widevine",
        "drm_license_url": "https://proxy.uat.widevine.com/proxy?provider=widevine_test"
      },
      {
        "name": "WV: Secure Fullsample SD (WebM,VP9)",
        "uri": "https://storage.googleapis.com/wvmedia/cenc/vp9/tears/tears_sd.mpd",
        "drm_scheme": "widevine",
        "drm_license_url": "https://proxy.uat.widevine.com/proxy?provider=widevine_test"
      },
      {
        "name": "WV: Secure Fullsample HD (WebM,VP9)",
        "uri": "https://storage.googleapis.com/wvmedia/cenc/vp9/tears/tears_hd.mpd",
        "drm_scheme": "widevine",
        "drm_license_url": "https://proxy.uat.widevine.com/proxy?provider=widevine_test"
      },
      {
        "name": "WV: Secure Fullsample UHD (WebM,VP9)",
        "uri": "https://storage.googleapis.com/wvmedia/cenc/vp9/tears/tears_uhd.mpd",
        "drm_scheme": "widevine",
        "drm_license_url": "https://proxy.uat.widevine.com/proxy?provider=widevine_test"
      },
      {
        "name": "WV: Secure Subsample SD & HD (WebM,VP9)",
        "uri": "https://storage.googleapis.com/wvmedia/cenc/vp9/subsample/24fps/tears/tears.mpd",
        "drm_scheme": "widevine",
        "drm_license_url": "https://proxy.uat.widevine.com/proxy?provider=widevine_test"
      },
      {
        "name": "WV: Secure Subsample SD (WebM,VP9)",
        "uri": "https://storage.googleapis.com/wvmedia/cenc/vp9/subsample/24fps/tears/tears_sd.mpd",
        "drm_scheme": "widevine",
        "drm_license_url": "https://proxy.uat.widevine.com/proxy?provider=widevine_test"
      },
      {
        "name": "WV: Secure Subsample HD (WebM,VP9)",
        "uri": "https://storage.googleapis.com/wvmedia/cenc/vp9/subsample/24fps/tears/tears_hd.mpd",
        "drm_scheme": "widevine",
        "drm_license_url": "https://proxy.uat.widevine.com/proxy?provider=widevine_test"
      },
      {
        "name": "WV: Secure Subsample UHD (WebM,VP9)",
        "uri": "https://storage.googleapis.com/wvmedia/cenc/vp9/subsample/24fps/tears/tears_uhd.mpd",
        "drm_scheme": "widevine",
        "drm_license_url": "https://proxy.uat.widevine.com/proxy?provider=widevine_test"
      }
    ]
  },
  {
    "name": "Widevine DASH: MP4,H265",
    "samples": [
      {
        "name": "WV: Clear SD & HD (MP4,H265)",
        "uri": "https://storage.googleapis.com/wvmedia/clear/hevc/tears/tears.mpd"
      },
      {
        "name": "WV: Clear SD (MP4,H265)",
        "uri": "https://storage.googleapis.com/wvmedia/clear/hevc/tears/tears_sd.mpd"
      },
      {
        "name": "WV: Clear HD (MP4,H265)",
        "uri": "https://storage.googleapis.com/wvmedia/clear/hevc/tears/tears_hd.mpd"
      },
      {
        "name": "WV: Clear UHD (MP4,H265)",
        "uri": "https://storage.googleapis.com/wvmedia/clear/hevc/tears/tears_uhd.mpd"
      },
      {
        "name": "WV: Secure SD & HD (MP4,H265)",
        "uri": "https://storage.googleapis.com/wvmedia/cenc/hevc/tears/tears.mpd",
        "drm_scheme": "widevine",
        "drm_license_url": "https://proxy.uat.widevine.com/proxy?provider=widevine_test"
      },
      {
        "name": "WV: Secure SD (MP4,H265)",
        "uri": "https://storage.googleapis.com/wvmedia/cenc/hevc/tears/tears_sd.mpd",
        "drm_scheme": "widevine",
        "drm_license_url": "https://proxy.uat.widevine.com/proxy?provider=widevine_test"
      },
      {
        "name": "WV: Secure HD (MP4,H265)",
        "uri": "https://storage.googleapis.com/wvmedia/cenc/hevc/tears/tears_hd.mpd",
        "drm_scheme": "widevine",
        "drm_license_url": "https://proxy.uat.widevine.com/proxy?provider=widevine_test"
      },
      {
        "name": "WV: Secure UHD (MP4,H265)",
        "uri": "https://storage.googleapis.com/wvmedia/cenc/hevc/tears/tears_uhd.mpd",
        "drm_scheme": "widevine",
        "drm_license_url": "https://proxy.uat.widevine.com/proxy?provider=widevine_test"
      }
    ]
  },
  {
    "name": "ClearKey DASH",
    "samples": [
      {
        "name": "Big Buck Bunny (CENC ClearKey)",
        "uri": "http://html5.cablelabs.com:8100/cenc/ck/dash.mpd",
        "extension": "mpd",
        "drm_scheme": "cenc",
        "drm_license_url": "https://wasabeef.jp/demos/cenc-ck-dash.json"
      }
    ]
  },
  {
    "name": "SmoothStreaming",
    "samples": [
      {
        "name": "Super speed",
        "uri": "http://playready.directtaps.net/smoothstreaming/SSWSS720H264/SuperSpeedway_720.ism"
      },
      {
        "name": "Super speed (PlayReady)",
        "uri": "http://playready.directtaps.net/smoothstreaming/SSWSS720H264PR/SuperSpeedway_720.ism",
        "drm_scheme": "playready"
      }
    ]
  },
  {
    "name": "HLS",
    "samples": [
      {
        "name": "Apple 4x3 basic stream",
        "uri": "https://devimages.apple.com.edgekey.net/streaming/examples/bipbop_4x3/bipbop_4x3_variant.m3u8"
      },
      {
        "name": "Apple 16x9 basic stream",
        "uri": "https://devimages.apple.com.edgekey.net/streaming/examples/bipbop_16x9/bipbop_16x9_variant.m3u8"
      },
      {
        "name": "Apple master playlist advanced (TS)",
        "uri": "https://tungsten.aaplimg.com/VOD/bipbop_adv_example_v2/master.m3u8"
      },
      {
        "name": "Apple master playlist advanced (fMP4)",
        "uri": "https://tungsten.aaplimg.com/VOD/bipbop_adv_fmp4_example/master.m3u8"
      },
      {
        "name": "Apple TS media playlist",
        "uri": "https://devimages.apple.com.edgekey.net/streaming/examples/bipbop_4x3/gear1/prog_index.m3u8"
      },
      {
        "name": "Apple AAC media playlist",
        "uri": "https://devimages.apple.com.edgekey.net/streaming/examples/bipbop_4x3/gear0/prog_index.m3u8"
      },
      {
        "name": "Apple ID3 metadata",
        "uri": "http://devimages.apple.com/samplecode/adDemo/ad.m3u8"
      }
    ]
  },
  {
    "name": "Misc",
    "samples": [
      {
        "name": "Dizzy",
        "uri": "http://html5demos.com/assets/dizzy.mp4"
      },
      {
        "name": "Apple AAC 10s",
        "uri": "https://devimages.apple.com.edgekey.net/streaming/examples/bipbop_4x3/gear0/fileSequence0.aac"
      },
      {
        "name": "Apple TS 10s",
        "uri": "https://devimages.apple.com.edgekey.net/streaming/examples/bipbop_4x3/gear1/fileSequence0.ts"
      },
      {
        "name": "Android screens (Matroska)",
        "uri": "http://storage.googleapis.com/exoplayer-test-media-1/mkv/android-screens-lavf-56.36.100-aac-avc-main-1280x720.mkv"
      },
      {
        "name": "Big Buck Bunny (MP4 Video)",
        "uri": "http://redirector.c.youtube.com/videoplayback?id=604ed5ce52eda7ee&itag=22&source=youtube&sparams=ip,ipbits,expire,source,id&ip=0.0.0.0&ipbits=0&expire=19000000000&signature=513F28C7FDCBEC60A66C86C9A393556C99DC47FB.04C88036EEE12565A1ED864A875A58F15D8B5300&key=ik0"
      },
      {
        "name": "Screens 360P (WebM,VP9,No Audio)",
        "uri": "https://storage.googleapis.com/exoplayer-test-media-1/gen-3/screens/dash-vod-single-segment/video-vp9-360.webm"
      },
      {
        "name": "Screens 480p (FMP4,H264,No Audio)",
        "uri": "https://storage.googleapis.com/exoplayer-test-media-1/gen-3/screens/dash-vod-single-segment/video-avc-baseline-480.mp4"
      },
      {
        "name": "Screens 1080p (FMP4,H264, No Audio)",
        "uri": "https://storage.googleapis.com/exoplayer-test-media-1/gen-3/screens/dash-vod-single-segment/video-137.mp4"
      },
      {
        "name": "Screens (FMP4,AAC Audio)",
        "uri": "https://storage.googleapis.com/exoplayer-test-media-1/gen-3/screens/dash-vod-single-segment/audio-141.mp4"
      },
      {
        "name": "Google Play (MP3 Audio)",
        "uri": "http://storage.googleapis.com/exoplayer-test-media-0/play.mp3"
      },
      {
        "name": "Google Play (Ogg/Vorbis Audio)",
        "uri": "https://storage.googleapis.com/exoplayer-test-media-1/ogg/play.ogg"
      },
      {
        "name": "Google Glass (WebM Video with Vorbis Audio)",
        "uri": "http://demos.webmproject.org/exoplayer/glass_vp9_vorbis.webm"
      },
      {
        "name": "Google Glass (VP9 in MP4/ISO-BMFF)",
        "uri": "http://demos.webmproject.org/exoplayer/glass.mp4"
      },
      {
        "name": "Google Glass DASH - VP9 and Opus",
        "uri": "http://demos.webmproject.org/dash/201410/vp9_glass/manifest_vp9_opus.mpd"
      },
      {
        "name": "Big Buck Bunny (FLV Video)",
        "uri": "http://vod.leasewebcdn.com/bbb.flv?ri=1024&rs=150&start=0"
      }
    ]
  },
  {
    "name": "Playlists",
    "samples": [
      {
        "name": "Cats -> Dogs",
        "playlist": [
          {
            "uri": "http://html5demos.com/assets/dizzy.mp4"
          },
          {
            "uri": "http://storage.googleapis.com/exoplayer-test-media-1/mkv/android-screens-lavf-56.36.100-aac-avc-main-1280x720.mkv"
          }
        ]
      },
      {
        "name": "Audio -> Video -> Audio",
        "playlist": [
          {
            "uri": "https://storage.googleapis.com/exoplayer-test-media-1/gen-3/screens/dash-vod-single-segment/audio-141.mp4"
          },
          {
            "uri": "http://storage.googleapis.com/exoplayer-test-media-1/mkv/android-screens-lavf-56.36.100-aac-avc-main-1280x720.mkv"
          },
          {
            "uri": "https://storage.googleapis.com/exoplayer-test-media-1/gen-3/screens/dash-vod-single-segment/audio-141.mp4"
          }
        ]
      },
      {
        "name": "Clear -> Enc -> Clear -> Enc -> Enc",
        "drm_scheme": "widevine",
        "drm_license_url": "https://proxy.uat.widevine.com/proxy?provider=widevine_test",
        "playlist": [
          {
            "uri": "http://html5demos.com/assets/dizzy.mp4"
          },
          {
            "uri": "https://storage.googleapis.com/wvmedia/cenc/h264/tears/tears_sd.mpd"
          },
          {
            "uri": "http://html5demos.com/assets/dizzy.mp4"
          },
          {
            "uri": "https://storage.googleapis.com/wvmedia/cenc/h264/tears/tears_sd.mpd"
          },
          {
            "uri": "https://storage.googleapis.com/wvmedia/cenc/h264/tears/tears_sd.mpd"
          }
        ]
      }
    ]
  }
]<|MERGE_RESOLUTION|>--- conflicted
+++ resolved
@@ -4,11 +4,7 @@
     "samples": [
 
       {
-<<<<<<< HEAD
-        "name": "sample-aes pure video",
-=======
         "name": "sample-aes pure video-h264",
->>>>>>> cca4d267
         "uri": "http://10.86.107.208/test/Test/SampleAes/mlb_sample_aes/zwg_sample_aes_test_purevideo.m3u8"
       }
 
