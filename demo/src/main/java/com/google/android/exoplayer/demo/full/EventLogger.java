/*
 * Copyright (C) 2014 The Android Open Source Project
 *
 * Licensed under the Apache License, Version 2.0 (the "License");
 * you may not use this file except in compliance with the License.
 * You may obtain a copy of the License at
 *
 *      http://www.apache.org/licenses/LICENSE-2.0
 *
 * Unless required by applicable law or agreed to in writing, software
 * distributed under the License is distributed on an "AS IS" BASIS,
 * WITHOUT WARRANTIES OR CONDITIONS OF ANY KIND, either express or implied.
 * See the License for the specific language governing permissions and
 * limitations under the License.
 */
package com.google.android.exoplayer.demo.full;

import com.google.android.exoplayer.ExoPlayer;
import com.google.android.exoplayer.MediaCodecAudioTrackRenderer.AudioTrackInitializationException;
import com.google.android.exoplayer.MediaCodecTrackRenderer.DecoderInitializationException;
import com.google.android.exoplayer.demo.full.player.DemoPlayer;
import com.google.android.exoplayer.util.VerboseLogUtil;

import android.media.MediaCodec.CryptoException;
import android.os.SystemClock;
import android.util.Log;

import java.io.IOException;
import java.text.NumberFormat;
import java.util.Locale;

/**
 * Logs player events using {@link Log}.
 */
public class EventLogger implements DemoPlayer.Listener, DemoPlayer.InfoListener,
    DemoPlayer.InternalErrorListener {

  private static final String TAG = "EventLogger";
  private static final NumberFormat TIME_FORMAT;
  static {
    TIME_FORMAT = NumberFormat.getInstance(Locale.US);
    TIME_FORMAT.setMinimumFractionDigits(2);
    TIME_FORMAT.setMaximumFractionDigits(2);
  }

  private long sessionStartTimeMs;
  private long[] loadStartTimeMs;

  public EventLogger() {
    loadStartTimeMs = new long[DemoPlayer.RENDERER_COUNT];
  }

  public void startSession() {
    sessionStartTimeMs = SystemClock.elapsedRealtime();
    Log.d(TAG, "start [0]");
  }

  public void endSession() {
    Log.d(TAG, "end [" + getSessionTimeString() + "]");
  }

  // DemoPlayer.Listener

  @Override
  public void onStateChanged(boolean playWhenReady, int state) {
    Log.d(TAG, "state [" + getSessionTimeString() + ", " + playWhenReady + ", " +
        getStateString(state) + "]");
  }

  @Override
  public void onError(Exception e) {
    Log.e(TAG, "playerFailed [" + getSessionTimeString() + "]", e);
  }

  @Override
  public void onVideoSizeChanged(int width, int height) {
    Log.d(TAG, "videoSizeChanged [" + width + ", " + height + "]");
  }

  // DemoPlayer.InfoListener

  @Override
  public void onBandwidthSample(int elapsedMs, long bytes, long bitrateEstimate) {
    Log.d(TAG, "bandwidth [" + getSessionTimeString() + ", " + bytes +
        ", " + getTimeString(elapsedMs) + ", " + bitrateEstimate + "]");
  }

  @Override
  public void onDroppedFrames(int count, long elapsed) {
    Log.d(TAG, "droppedFrames [" + getSessionTimeString() + ", " + count + "]");
  }

  @Override
  public void onLoadStarted(int sourceId, String formatId, int trigger, boolean isInitialization,
<<<<<<< HEAD
      int mediaStartTimeMs, int mediaEndTimeMs, long length) {
=======
      int mediaStartTimeMs, int mediaEndTimeMs) {
>>>>>>> e9cd6537
    loadStartTimeMs[sourceId] = SystemClock.elapsedRealtime();
    if (VerboseLogUtil.isTagEnabled(TAG)) {
      Log.v(TAG, "loadStart [" + getSessionTimeString() + ", " + sourceId
          + ", " + mediaStartTimeMs + ", " + mediaEndTimeMs + "]");
    }
  }

  @Override
  public void onLoadCompleted(int sourceId, long bytesLoaded) {
    if (VerboseLogUtil.isTagEnabled(TAG)) {
      long downloadTime = SystemClock.elapsedRealtime() - loadStartTimeMs[sourceId];
      Log.v(TAG, "loadEnd [" + getSessionTimeString() + ", " + sourceId + ", " +
          downloadTime + "]");
    }
  }

  @Override
  public void onVideoFormatEnabled(String formatId, int trigger, int mediaTimeMs) {
    Log.d(TAG, "videoFormat [" + getSessionTimeString() + ", " + formatId + ", " +
        Integer.toString(trigger) + "]");
  }

  @Override
  public void onAudioFormatEnabled(String formatId, int trigger, int mediaTimeMs) {
    Log.d(TAG, "audioFormat [" + getSessionTimeString() + ", " + formatId + ", " +
        Integer.toString(trigger) + "]");
  }

  // DemoPlayer.InternalErrorListener

  @Override
  public void onUpstreamError(int sourceId, IOException e) {
    printInternalError("upstreamError", e);
  }

  @Override
  public void onConsumptionError(int sourceId, IOException e) {
    printInternalError("consumptionError", e);
  }

  @Override
  public void onRendererInitializationError(Exception e) {
    printInternalError("rendererInitError", e);
  }

  @Override
  public void onDrmSessionManagerError(Exception e) {
    printInternalError("drmSessionManagerError", e);
  }

  @Override
  public void onDecoderInitializationError(DecoderInitializationException e) {
    printInternalError("decoderInitializationError", e);
  }

  @Override
  public void onAudioTrackInitializationError(AudioTrackInitializationException e) {
    printInternalError("audioTrackInitializationError", e);
  }

  @Override
  public void onCryptoError(CryptoException e) {
    printInternalError("cryptoError", e);
  }

  private void printInternalError(String type, Exception e) {
    Log.e(TAG, "internalError [" + getSessionTimeString() + ", " + type + "]", e);
  }

  private String getStateString(int state) {
    switch (state) {
      case ExoPlayer.STATE_BUFFERING:
        return "B";
      case ExoPlayer.STATE_ENDED:
        return "E";
      case ExoPlayer.STATE_IDLE:
        return "I";
      case ExoPlayer.STATE_PREPARING:
        return "P";
      case ExoPlayer.STATE_READY:
        return "R";
      default:
        return "?";
    }
  }

  private String getSessionTimeString() {
    return getTimeString(SystemClock.elapsedRealtime() - sessionStartTimeMs);
  }

  private String getTimeString(long timeMs) {
    return TIME_FORMAT.format((timeMs) / 1000f);
  }

}<|MERGE_RESOLUTION|>--- conflicted
+++ resolved
@@ -92,11 +92,8 @@
 
   @Override
   public void onLoadStarted(int sourceId, String formatId, int trigger, boolean isInitialization,
-<<<<<<< HEAD
       int mediaStartTimeMs, int mediaEndTimeMs, long length) {
-=======
-      int mediaStartTimeMs, int mediaEndTimeMs) {
->>>>>>> e9cd6537
+
     loadStartTimeMs[sourceId] = SystemClock.elapsedRealtime();
     if (VerboseLogUtil.isTagEnabled(TAG)) {
       Log.v(TAG, "loadStart [" + getSessionTimeString() + ", " + sourceId
