--- conflicted
+++ resolved
@@ -46,20 +46,13 @@
 
 dependencies {
     compile project(':library')
-<<<<<<< HEAD
-    demoExtCompile project(path: ':extension-ffmpeg')
-    demoExtCompile project(path: ':extension-flac')
-    demoExtCompile project(path: ':extension-opus')
-    demoExtCompile project(path: ':extension-vp9')
+    withExtensionsCompile project(path: ':extension-ffmpeg')
+    withExtensionsCompile project(path: ':extension-flac')
+    withExtensionsCompile project(path: ':extension-opus')
+    withExtensionsCompile project(path: ':extension-vp9')
     compile 'com.android.support:appcompat-v7:24.2.1'
     compile 'com.android.support:support-v4:24.2.1'
     compile 'com.android.support:recyclerview-v7:24.2.1'
     compile 'com.jakewharton:butterknife:7.0.1'
     compile 'com.facebook.rebound:rebound:0.3.8'
-=======
-    withExtensionsCompile project(path: ':extension-ffmpeg')
-    withExtensionsCompile project(path: ':extension-flac')
-    withExtensionsCompile project(path: ':extension-opus')
-    withExtensionsCompile project(path: ':extension-vp9')
->>>>>>> 6673483a
 }