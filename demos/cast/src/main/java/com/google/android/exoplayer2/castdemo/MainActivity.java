--- conflicted
+++ resolved
@@ -80,16 +80,11 @@
     }
 
     setContentView(R.layout.main_activity);
-<<<<<<< HEAD
-    localPlayerView = findViewById(R.id.local_player_view);
-    localPlayerView.requestFocus();
-
-    castControlView = findViewById(R.id.cast_control_view);
-=======
+
 
     playerView = findViewById(R.id.player_view);
     playerView.requestFocus();
->>>>>>> 029a2b27
+
 
     mediaQueueList = findViewById(R.id.sample_list);
     ItemTouchHelper helper = new ItemTouchHelper(new RecyclerViewCallback());
