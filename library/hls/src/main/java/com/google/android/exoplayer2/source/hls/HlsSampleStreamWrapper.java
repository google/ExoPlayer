--- conflicted
+++ resolved
@@ -319,11 +319,6 @@
    * @return Whether this wrapper requires the parent {@link HlsMediaPeriod} to perform a seek as
    *     part of the track selection.
    */
-<<<<<<< HEAD
-  public boolean selectTracks(TrackSelection[] selections, boolean[] mayRetainStreamFlags,
-                              SampleStream[] streams, boolean[] streamResetFlags, long positionUs, boolean forceReset) {
-    Assertions.checkState(prepared);
-=======
   public boolean selectTracks(
       @NullableType TrackSelection[] selections,
       boolean[] mayRetainStreamFlags,
@@ -332,7 +327,6 @@
       long positionUs,
       boolean forceReset) {
     assertIsPrepared();
->>>>>>> 49910fe7
     int oldEnabledTrackGroupCount = enabledTrackGroupCount;
     // Deselect old tracks.
     for (int i = 0; i < selections.length; i++) {
@@ -941,16 +935,13 @@
   private SampleQueue createSampleQueue(int id, int type) {
     int trackCount = sampleQueues.length;
 
-<<<<<<< HEAD
-    SampleQueue trackOutput = new PrivTimestampStrippingSampleQueue(allocator,eventDispatcher);
-=======
     boolean isAudioVideo = type == C.TRACK_TYPE_AUDIO || type == C.TRACK_TYPE_VIDEO;
     FormatAdjustingSampleQueue trackOutput =
-        new FormatAdjustingSampleQueue(allocator, drmSessionManager, overridingDrmInitData);
+        new FormatAdjustingSampleQueue(allocator, drmSessionManager, overridingDrmInitData, eventDispatcher);
     if (isAudioVideo) {
       trackOutput.setDrmInitData(drmInitData);
     }
->>>>>>> 49910fe7
+    
     trackOutput.setSampleOffsetUs(sampleOffsetUs);
     trackOutput.sourceId(chunkUid);
     trackOutput.setUpstreamFormatChangeListener(this);
@@ -1364,8 +1355,7 @@
     return new DummyTrackOutput();
   }
 
-<<<<<<< HEAD
-  private static final class PrivTimestampStrippingSampleQueue extends SampleQueue {
+  private static final class FormatAdjustingSampleQueue extends SampleQueue {
     //the input cc data for CC608 and CC08 are same from Extractor,
     //so we just detect the tracks only in CC708 tracks.
     private boolean needDetectSampleQueue = false;
@@ -1374,39 +1364,31 @@
 
     private EventDispatcher eventDispatcher;
 
-    public PrivTimestampStrippingSampleQueue(Allocator allocator, EventDispatcher eventDispatcher) {
-      super(allocator);
+    private final Map<String, DrmInitData> overridingDrmInitData;
+    @Nullable private DrmInitData drmInitData;
+
+    public FormatAdjustingSampleQueue(
+        Allocator allocator,
+        DrmSessionManager<?> drmSessionManager,
+        Map<String, DrmInitData> overridingDrmInitData, 
+        EventDispatcher eventDispatcher) {
+      super(allocator, drmSessionManager);
+      this.overridingDrmInitData = overridingDrmInitData;
       this.eventDispatcher = eventDispatcher;
     }
 
+    public void setDrmInitData(@Nullable DrmInitData drmInitData) {
+      this.drmInitData = drmInitData;
+      invalidateUpstreamFormatAdjustment();
+    }
+
     @Override
-    public void format(Format format) {
+    public Format getAdjustedUpstreamFormat(Format format) {
       if(format != null && format.sampleMimeType != null
         && format.sampleMimeType.equals(MimeTypes.APPLICATION_CEA708)){
         needDetectSampleQueue = true;
       }
-      super.format(format.copyWithMetadata(getAdjustedMetadata(format.metadata)));
-=======
-  private static final class FormatAdjustingSampleQueue extends SampleQueue {
-
-    private final Map<String, DrmInitData> overridingDrmInitData;
-    @Nullable private DrmInitData drmInitData;
-
-    public FormatAdjustingSampleQueue(
-        Allocator allocator,
-        DrmSessionManager<?> drmSessionManager,
-        Map<String, DrmInitData> overridingDrmInitData) {
-      super(allocator, drmSessionManager);
-      this.overridingDrmInitData = overridingDrmInitData;
-    }
-
-    public void setDrmInitData(@Nullable DrmInitData drmInitData) {
-      this.drmInitData = drmInitData;
-      invalidateUpstreamFormatAdjustment();
-    }
-
-    @Override
-    public Format getAdjustedUpstreamFormat(Format format) {
+
       @Nullable
       DrmInitData drmInitData = this.drmInitData != null ? this.drmInitData : format.drmInitData;
       if (drmInitData != null) {
@@ -1418,7 +1400,6 @@
       }
       return super.getAdjustedUpstreamFormat(
           format.copyWithAdjustments(drmInitData, getAdjustedMetadata(format.metadata)));
->>>>>>> 49910fe7
     }
 
     @Override
