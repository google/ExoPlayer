--- conflicted
+++ resolved
@@ -52,9 +52,6 @@
         }
     }
 }
-<<<<<<< HEAD
-uploadArchives.dependsOn 'install'
-=======
 uploadArchives.dependsOn 'install'
 
 android.libraryVariants.all { variant ->
@@ -66,5 +63,4 @@
     task.dependsOn variant.javaCompile
     task.from variant.javaCompile.destinationDir
     artifacts.add('archives', task);
-}
->>>>>>> b0979b33
+}