--- conflicted
+++ resolved
@@ -95,8 +95,8 @@
     }
 
     this.state = ExoPlayer.STATE_IDLE;
-    this.durationUs = TrackRenderer.UNKNOWN_TIME_US;
-    this.bufferedPositionUs = TrackRenderer.UNKNOWN_TIME_US;
+    this.durationUs = TrackRenderer.UNKNOWN_TIME;
+    this.bufferedPositionUs = TrackRenderer.UNKNOWN_TIME;
 
     mediaClock = new MediaClock();
     enabledRenderers = new ArrayList<TrackRenderer>(rendererEnabledFlags.length);
@@ -122,12 +122,12 @@
   }
 
   public int getBufferedPosition() {
-    return bufferedPositionUs == TrackRenderer.UNKNOWN_TIME_US ? ExoPlayer.UNKNOWN_TIME
+    return bufferedPositionUs == TrackRenderer.UNKNOWN_TIME ? ExoPlayer.UNKNOWN_TIME
         : (int) (bufferedPositionUs / 1000);
   }
 
   public int getDuration() {
-    return durationUs == TrackRenderer.UNKNOWN_TIME_US ? ExoPlayer.UNKNOWN_TIME
+    return durationUs == TrackRenderer.UNKNOWN_TIME ? ExoPlayer.UNKNOWN_TIME
         : (int) (durationUs / 1000);
   }
 
@@ -310,22 +310,6 @@
         enabledRenderers.add(renderer);
         isEnded = isEnded && renderer.isEnded();
         allRenderersReadyOrEnded = allRenderersReadyOrEnded && rendererReadyOrEnded(renderer);
-<<<<<<< HEAD
-        if (durationUs == TrackRenderer.UNKNOWN_TIME_US) {
-          // We've already encountered a track for which the duration is unknown, so the media
-          // duration is unknown regardless of the duration of this track.
-        } else {
-          long trackDurationUs = renderer.getDurationUs();
-          if (trackDurationUs == TrackRenderer.UNKNOWN_TIME_US) {
-            durationUs = TrackRenderer.UNKNOWN_TIME_US;
-          } else if (trackDurationUs == TrackRenderer.MATCH_LONGEST_US) {
-            // Do nothing.
-          } else {
-            durationUs = Math.max(durationUs, trackDurationUs);
-          }
-        }
-=======
->>>>>>> e9cd6537
       }
     }
     updateDuration();
@@ -357,11 +341,11 @@
     long rendererBufferedPositionUs = renderer.getBufferedPositionUs();
     long minBufferDurationUs = rebuffering ? minRebufferUs : minBufferUs;
     return minBufferDurationUs <= 0
-        || rendererBufferedPositionUs == TrackRenderer.UNKNOWN_TIME_US
+        || rendererBufferedPositionUs == TrackRenderer.UNKNOWN_TIME
         || rendererBufferedPositionUs == TrackRenderer.END_OF_TRACK_US
         || rendererBufferedPositionUs >= positionUs + minBufferDurationUs
-        || (rendererDurationUs != TrackRenderer.UNKNOWN_TIME_US
-            && rendererDurationUs != TrackRenderer.MATCH_LONGEST_US
+        || (rendererDurationUs != TrackRenderer.UNKNOWN_TIME
+            && rendererDurationUs != TrackRenderer.MATCH_LONGEST
             && rendererBufferedPositionUs >= rendererDurationUs);
   }
 
@@ -410,7 +394,7 @@
   private void doSomeWork() throws ExoPlaybackException {
     TraceUtil.beginSection("doSomeWork");
     long operationStartTimeMs = SystemClock.elapsedRealtime();
-    long bufferedPositionUs = durationUs != TrackRenderer.UNKNOWN_TIME_US ? durationUs
+    long bufferedPositionUs = durationUs != TrackRenderer.UNKNOWN_TIME ? durationUs
         : Long.MAX_VALUE;
     boolean isEnded = true;
     boolean allRenderersReadyOrEnded = true;
@@ -424,17 +408,17 @@
       isEnded = isEnded && renderer.isEnded();
       allRenderersReadyOrEnded = allRenderersReadyOrEnded && rendererReadyOrEnded(renderer);
 
-      if (bufferedPositionUs == TrackRenderer.UNKNOWN_TIME_US) {
+      if (bufferedPositionUs == TrackRenderer.UNKNOWN_TIME) {
         // We've already encountered a track for which the buffered position is unknown. Hence the
         // media buffer position unknown regardless of the buffered position of this track.
       } else {
         long rendererDurationUs = renderer.getDurationUs();
         long rendererBufferedPositionUs = renderer.getBufferedPositionUs();
-        if (rendererBufferedPositionUs == TrackRenderer.UNKNOWN_TIME_US) {
-          bufferedPositionUs = TrackRenderer.UNKNOWN_TIME_US;
+        if (rendererBufferedPositionUs == TrackRenderer.UNKNOWN_TIME) {
+          bufferedPositionUs = TrackRenderer.UNKNOWN_TIME;
         } else if (rendererBufferedPositionUs == TrackRenderer.END_OF_TRACK_US
-            || (rendererDurationUs != TrackRenderer.UNKNOWN_TIME_US
-                && rendererDurationUs != TrackRenderer.MATCH_LONGEST_US
+            || (rendererDurationUs != TrackRenderer.UNKNOWN_TIME
+                && rendererDurationUs != TrackRenderer.MATCH_LONGEST
                 && rendererBufferedPositionUs >= rendererDurationUs)) {
           // This track is fully buffered.
         } else {
