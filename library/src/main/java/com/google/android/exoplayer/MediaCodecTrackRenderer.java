--- conflicted
+++ resolved
@@ -301,10 +301,7 @@
         SystemClock.elapsedRealtime() : -1;
     inputIndex = -1;
     outputIndex = -1;
-<<<<<<< HEAD
-=======
     hasQueuedOneInputBuffer = false;
->>>>>>> e9cd6537
     waitingForFirstSyncFrame = true;
     codecCounters.codecInitCount++;
   }
@@ -381,22 +378,15 @@
   @Override
   protected long getBufferedPositionUs() {
     long sourceBufferedPosition = source.getBufferedPositionUs();
-    return sourceBufferedPosition == UNKNOWN_TIME_US || sourceBufferedPosition == END_OF_TRACK_US
+    return sourceBufferedPosition == UNKNOWN_TIME || sourceBufferedPosition == END_OF_TRACK_US
         ? sourceBufferedPosition : Math.max(sourceBufferedPosition, getCurrentPositionUs());
   }
 
   @Override
-<<<<<<< HEAD
-  protected void seekTo(long timeUs) throws ExoPlaybackException {
-    currentPositionUs = timeUs;
-    source.seekToUs(timeUs);
-    sourceState = SOURCE_STATE_NOT_READY;
-=======
   protected long seekTo(long timeUs) throws ExoPlaybackException {
     long seekTimeUs;
     seekTimeUs = source.seekToUs(timeUs);
     currentPositionUs = seekTimeUs;
->>>>>>> e9cd6537
     inputStreamEnded = false;
     outputStreamEnded = false;
     waitingForKeys = false;
@@ -436,7 +426,6 @@
           }
         }
       }
-      codecCounters.ensureUpdated();
     } catch (IOException e) {
       throw new ExoPlaybackException(e);
     }
@@ -654,14 +643,12 @@
       } else {
         codec.queueInputBuffer(inputIndex, 0 , bufferSize, presentationTimeUs, 0);
       }
-<<<<<<< HEAD
-=======
+
       codecCounters.queuedInputBufferCount++;
       hasQueuedOneInputBuffer = true;
       if ((sampleHolder.flags & MediaExtractor.SAMPLE_FLAG_SYNC) != 0) {
         codecCounters.keyframeCount++;
       }
->>>>>>> e9cd6537
       inputIndex = -1;
       codecReconfigurationState = RECONFIGURATION_STATE_NONE;
     } catch (CryptoException e) {
