--- conflicted
+++ resolved
@@ -259,9 +259,7 @@
     }
 
     long contentLength = getContentLength(connection);
-<<<<<<< HEAD
-    dataLength = dataSpec.length == C.LENGTH_UNBOUNDED ? contentLength : dataSpec.length;
-=======
+
     dataLength = dataSpec.length == DataSpec.LENGTH_UNBOUNDED ? contentLength : dataSpec.length;
     if (dataLength == DataSpec.LENGTH_UNBOUNDED) {
       // The DataSpec specified unbounded length and we failed to resolve a length from the
@@ -270,7 +268,7 @@
       //    new UnexpectedLengthException(DataSpec.LENGTH_UNBOUNDED, DataSpec.LENGTH_UNBOUNDED),
       //    dataSpec);
     }
->>>>>>> e9cd6537
+
 
     if (dataSpec.length != C.LENGTH_UNBOUNDED && contentLength != C.LENGTH_UNBOUNDED
         && contentLength != dataSpec.length) {
@@ -310,11 +308,9 @@
       if (listener != null) {
         listener.onBytesTransferred(read);
       }
-<<<<<<< HEAD
-    } else if (dataLength != C.LENGTH_UNBOUNDED && dataLength != bytesRead) {
-=======
+
     } else if (dataLength != DataSpec.LENGTH_UNBOUNDED && dataLength != bytesRead) {
->>>>>>> e9cd6537
+
       // Check for cases where the server closed the connection having not sent the correct amount
       // of data. We can only do this if we know the length of the data we were expecting.
       throw new HttpDataSourceException(new UnexpectedLengthException(dataLength, bytesRead),
@@ -372,21 +368,7 @@
     return bytesRead;
   }
 
-<<<<<<< HEAD
-  /**
-   * Returns the number of bytes that are still to be read for the current {@link DataSpec}.
-   * <p>
-   * If the total length of the data being read is known, then this length minus {@code bytesRead()}
-   * is returned. If the total length is unknown, {@link C#LENGTH_UNBOUNDED} is returned.
-   *
-   * @return The remaining length, or {@link C#LENGTH_UNBOUNDED}.
-   */
-  protected final long bytesRemaining() {
-    return dataLength == C.LENGTH_UNBOUNDED ? dataLength : dataLength - bytesRead;
-  }
-
-=======
->>>>>>> e9cd6537
+
   private HttpURLConnection makeConnection(DataSpec dataSpec) throws IOException {
     URL url = new URL(dataSpec.uri.toString());
     HttpURLConnection connection = (HttpURLConnection) url.openConnection();
