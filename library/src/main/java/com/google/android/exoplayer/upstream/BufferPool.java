/*
 * Copyright (C) 2014 The Android Open Source Project
 *
 * Licensed under the Apache License, Version 2.0 (the "License");
 * you may not use this file except in compliance with the License.
 * You may obtain a copy of the License at
 *
 *      http://www.apache.org/licenses/LICENSE-2.0
 *
 * Unless required by applicable law or agreed to in writing, software
 * distributed under the License is distributed on an "AS IS" BASIS,
 * WITHOUT WARRANTIES OR CONDITIONS OF ANY KIND, either express or implied.
 * See the License for the specific language governing permissions and
 * limitations under the License.
 */
package com.google.android.exoplayer.upstream;

import com.google.android.exoplayer.util.Assertions;

import java.util.Arrays;

/**
 * An {@link Allocator} that maintains a pool of fixed length byte arrays (buffers).
 * <p>
 * An buffer obtained from a {@link BufferPool} consists of the whole number of these
 * buffers. When an buffer is released, the underlying buffers are returned to the pool
 * for re-use.
 */
public final class BufferPool implements Allocator {

  private static final int INITIAL_RECYCLED_BUFFERS_CAPACITY = 100;

  /**
   * The length in bytes of each individual buffer in the pool.
   */
  public final int bufferLength;

  private int allocatedBufferCount;
  private int recycledBufferCount;
  private byte[][] recycledBuffers;

  /**
   * Constructs an empty pool.
   *
   * @param bufferLength The length of each buffer in the pool.
   */
  public BufferPool(int bufferLength) {
    Assertions.checkArgument(bufferLength > 0);
    this.bufferLength = bufferLength;
    this.recycledBuffers = new byte[INITIAL_RECYCLED_BUFFERS_CAPACITY][];
  }

  @Override
  public synchronized int getAllocatedSize() {
    return allocatedBufferCount * bufferLength;
  }

  @Override
  public synchronized void trim(int targetSize) {
    int targetBufferCount = (targetSize + bufferLength - 1) / bufferLength;
    int targetRecycledBufferCount = Math.max(0, targetBufferCount - allocatedBufferCount);
    if (targetRecycledBufferCount < recycledBufferCount) {
      Arrays.fill(recycledBuffers, targetRecycledBufferCount, recycledBufferCount, null);
      recycledBufferCount = targetRecycledBufferCount;
    }
  }

  @Override
<<<<<<< HEAD
  public synchronized Allocation allocate(int size) {
    return new AllocationImpl(allocate(size, null));
  }

  /**
   * Allocates byte arrays whose combined length is at least {@code size}.
   * <p>
   * An existing array of byte arrays may be provided to form the start of the allocation.
   *
   * @param size The total size required, in bytes.
   * @param existing Existing byte arrays to use as the start of the allocation. May be null.
   * @return The allocated byte arrays.
   */
  /* package */ synchronized byte[][] allocate(int size, byte[][] existing) {
    int requiredBufferCount = requiredBufferCount(size);
    if (existing != null && requiredBufferCount <= existing.length) {
      // The existing buffers are sufficient.
      return existing;
    }
    // We need to allocate additional buffers.
    byte[][] buffers = new byte[requiredBufferCount][];
    int firstNewBufferIndex = 0;
    if (existing != null) {
      firstNewBufferIndex = existing.length;
      System.arraycopy(existing, 0, buffers, 0, firstNewBufferIndex);
    }
    // Allocate the new buffers
    allocatedBufferCount += requiredBufferCount - firstNewBufferIndex;
    for (int i = firstNewBufferIndex; i < requiredBufferCount; i++) {
      // Use a recycled buffer if one is available. Else instantiate a new one.
      buffers[i] = recycledBufferCount > 0 ? recycledBuffers[--recycledBufferCount] :
          new byte[bufferLength];
    }
    return buffers;
=======
  public synchronized byte[] allocateBuffer() {
    return recycledBufferCount > 0 ? recycledBuffers[--recycledBufferCount] :
            new byte[bufferLength];
>>>>>>> e9cd6537
  }

  /**
   * Returns the buffers belonging to an allocation to the pool.
   *
   * @param buffer The buffer to release.
   */
  public synchronized void releaseBuffer(byte[] buffer) {
    allocatedBufferCount --;

    int newRecycledBufferCount = recycledBufferCount + 1;
    if (recycledBuffers.length < newRecycledBufferCount) {
      // Expand the capacity of the recycled buffers array.
      byte[][] newRecycledBuffers = new byte[newRecycledBufferCount * 2][];
      if (recycledBufferCount > 0) {
        System.arraycopy(recycledBuffers, 0, newRecycledBuffers, 0, recycledBufferCount);
      }
      recycledBuffers = newRecycledBuffers;
    }
    recycledBuffers[recycledBufferCount] = buffer;
    recycledBufferCount = newRecycledBufferCount;
  }
<<<<<<< HEAD

  private int requiredBufferCount(long size) {
    return (int) ((size + bufferLength - 1) / bufferLength);
  }

  private class AllocationImpl implements Allocation {

    private byte[][] buffers;

    public AllocationImpl(byte[][] buffers) {
      this.buffers = buffers;
    }

    @Override
    public void ensureCapacity(int size) {
      buffers = allocate(size, buffers);
    }

    @Override
    public int capacity() {
      return bufferLength * buffers.length;
    }

    @Override
    public byte[][] getBuffers() {
      return buffers;
    }

    @Override
    public int getFragmentOffset(int index) {
      return 0;
    }

    @Override
    public int getFragmentLength(int index) {
      return bufferLength;
    }

    @Override
    public void release() {
      if (buffers != null) {
        BufferPool.this.release(this);
        buffers = null;
      }
    }

  }

=======
>>>>>>> e9cd6537
}<|MERGE_RESOLUTION|>--- conflicted
+++ resolved
@@ -66,46 +66,11 @@
   }
 
   @Override
-<<<<<<< HEAD
-  public synchronized Allocation allocate(int size) {
-    return new AllocationImpl(allocate(size, null));
-  }
 
-  /**
-   * Allocates byte arrays whose combined length is at least {@code size}.
-   * <p>
-   * An existing array of byte arrays may be provided to form the start of the allocation.
-   *
-   * @param size The total size required, in bytes.
-   * @param existing Existing byte arrays to use as the start of the allocation. May be null.
-   * @return The allocated byte arrays.
-   */
-  /* package */ synchronized byte[][] allocate(int size, byte[][] existing) {
-    int requiredBufferCount = requiredBufferCount(size);
-    if (existing != null && requiredBufferCount <= existing.length) {
-      // The existing buffers are sufficient.
-      return existing;
-    }
-    // We need to allocate additional buffers.
-    byte[][] buffers = new byte[requiredBufferCount][];
-    int firstNewBufferIndex = 0;
-    if (existing != null) {
-      firstNewBufferIndex = existing.length;
-      System.arraycopy(existing, 0, buffers, 0, firstNewBufferIndex);
-    }
-    // Allocate the new buffers
-    allocatedBufferCount += requiredBufferCount - firstNewBufferIndex;
-    for (int i = firstNewBufferIndex; i < requiredBufferCount; i++) {
-      // Use a recycled buffer if one is available. Else instantiate a new one.
-      buffers[i] = recycledBufferCount > 0 ? recycledBuffers[--recycledBufferCount] :
-          new byte[bufferLength];
-    }
-    return buffers;
-=======
   public synchronized byte[] allocateBuffer() {
     return recycledBufferCount > 0 ? recycledBuffers[--recycledBufferCount] :
             new byte[bufferLength];
->>>>>>> e9cd6537
+
   }
 
   /**
@@ -128,55 +93,5 @@
     recycledBuffers[recycledBufferCount] = buffer;
     recycledBufferCount = newRecycledBufferCount;
   }
-<<<<<<< HEAD
 
-  private int requiredBufferCount(long size) {
-    return (int) ((size + bufferLength - 1) / bufferLength);
-  }
-
-  private class AllocationImpl implements Allocation {
-
-    private byte[][] buffers;
-
-    public AllocationImpl(byte[][] buffers) {
-      this.buffers = buffers;
-    }
-
-    @Override
-    public void ensureCapacity(int size) {
-      buffers = allocate(size, buffers);
-    }
-
-    @Override
-    public int capacity() {
-      return bufferLength * buffers.length;
-    }
-
-    @Override
-    public byte[][] getBuffers() {
-      return buffers;
-    }
-
-    @Override
-    public int getFragmentOffset(int index) {
-      return 0;
-    }
-
-    @Override
-    public int getFragmentLength(int index) {
-      return bufferLength;
-    }
-
-    @Override
-    public void release() {
-      if (buffers != null) {
-        BufferPool.this.release(this);
-        buffers = null;
-      }
-    }
-
-  }
-
-=======
->>>>>>> e9cd6537
 }