/*
 * Copyright (C) 2016 The Android Open Source Project
 *
 * Licensed under the Apache License, Version 2.0 (the "License");
 * you may not use this file except in compliance with the License.
 * You may obtain a copy of the License at
 *
 *      http://www.apache.org/licenses/LICENSE-2.0
 *
 * Unless required by applicable law or agreed to in writing, software
 * distributed under the License is distributed on an "AS IS" BASIS,
 * WITHOUT WARRANTIES OR CONDITIONS OF ANY KIND, either express or implied.
 * See the License for the specific language governing permissions and
 * limitations under the License.
 */
package com.google.android.exoplayer2.extractor.mp4;

import static com.google.android.exoplayer2.util.Assertions.checkNotNull;
import static com.google.android.exoplayer2.util.MimeTypes.getMimeTypeFromMp4ObjectType;
import static java.lang.Math.max;

import android.util.Pair;
import androidx.annotation.Nullable;
import com.google.android.exoplayer2.C;
import com.google.android.exoplayer2.Format;
import com.google.android.exoplayer2.ParserException;
import com.google.android.exoplayer2.audio.AacUtil;
import com.google.android.exoplayer2.audio.Ac3Util;
import com.google.android.exoplayer2.audio.Ac4Util;
import com.google.android.exoplayer2.audio.OpusUtil;
import com.google.android.exoplayer2.drm.DrmInitData;
import com.google.android.exoplayer2.extractor.GaplessInfoHolder;
import com.google.android.exoplayer2.metadata.Metadata;
import com.google.android.exoplayer2.util.Assertions;
import com.google.android.exoplayer2.util.CodecSpecificDataUtil;
import com.google.android.exoplayer2.util.Log;
import com.google.android.exoplayer2.util.MimeTypes;
import com.google.android.exoplayer2.util.ParsableByteArray;
import com.google.android.exoplayer2.util.Util;
import com.google.android.exoplayer2.video.AvcConfig;
import com.google.android.exoplayer2.video.DolbyVisionConfig;
import com.google.android.exoplayer2.video.HevcConfig;
import com.google.common.base.Function;
import com.google.common.collect.ImmutableList;
import java.util.ArrayList;
import java.util.Arrays;
import java.util.List;
import org.checkerframework.checker.nullness.compatqual.NullableType;

/** Utility methods for parsing MP4 format atom payloads according to ISO/IEC 14496-12. */
@SuppressWarnings({"ConstantField"})
/* package */ final class AtomParsers {

  private static final String TAG = "AtomParsers";

  @SuppressWarnings("ConstantCaseForConstants")
  private static final int TYPE_vide = 0x76696465;

  @SuppressWarnings("ConstantCaseForConstants")
  private static final int TYPE_soun = 0x736f756e;

  @SuppressWarnings("ConstantCaseForConstants")
  private static final int TYPE_text = 0x74657874;

  @SuppressWarnings("ConstantCaseForConstants")
  private static final int TYPE_sbtl = 0x7362746c;

  @SuppressWarnings("ConstantCaseForConstants")
  private static final int TYPE_subt = 0x73756274;

  @SuppressWarnings("ConstantCaseForConstants")
  private static final int TYPE_clcp = 0x636c6370;

  @SuppressWarnings("ConstantCaseForConstants")
  private static final int TYPE_meta = 0x6d657461;

  @SuppressWarnings("ConstantCaseForConstants")
  private static final int TYPE_mdta = 0x6d647461;

  /**
   * The threshold number of samples to trim from the start/end of an audio track when applying an
   * edit below which gapless info can be used (rather than removing samples from the sample table).
   */
  private static final int MAX_GAPLESS_TRIM_SIZE_SAMPLES = 4;

  /** The magic signature for an Opus Identification header, as defined in RFC-7845. */
  private static final byte[] opusMagic = Util.getUtf8Bytes("OpusHead");

  /**
   * Parse the trak atoms in a moov atom (defined in ISO/IEC 14496-12).
   *
   * @param moov Moov atom to decode.
   * @param gaplessInfoHolder Holder to populate with gapless playback information.
   * @param duration The duration in units of the timescale declared in the mvhd atom, or {@link
   *     C#TIME_UNSET} if the duration should be parsed from the tkhd atom.
   * @param drmInitData {@link DrmInitData} to be included in the format, or {@code null}.
   * @param ignoreEditLists Whether to ignore any edit lists in the trak boxes.
   * @param isQuickTime True for QuickTime media. False otherwise.
   * @param modifyTrackFunction A function to apply to the {@link Track Tracks} in the result.
   * @return A list of {@link TrackSampleTable} instances.
   * @throws ParserException Thrown if the trak atoms can't be parsed.
   */
  public static List<TrackSampleTable> parseTraks(
      Atom.ContainerAtom moov,
      GaplessInfoHolder gaplessInfoHolder,
      long duration,
      @Nullable DrmInitData drmInitData,
      boolean ignoreEditLists,
      boolean isQuickTime,
      Function<@NullableType Track, @NullableType Track> modifyTrackFunction)
      throws ParserException {
    List<TrackSampleTable> trackSampleTables = new ArrayList<>();
    for (int i = 0; i < moov.containerChildren.size(); i++) {
      Atom.ContainerAtom atom = moov.containerChildren.get(i);
      if (atom.type != Atom.TYPE_trak) {
        continue;
      }
      @Nullable
      Track track =
          modifyTrackFunction.apply(
              parseTrak(
                  atom,
                  checkNotNull(moov.getLeafAtomOfType(Atom.TYPE_mvhd)),
                  duration,
                  drmInitData,
                  ignoreEditLists,
                  isQuickTime));
      if (track == null) {
        continue;
      }
      Atom.ContainerAtom stblAtom =
          checkNotNull(
              checkNotNull(
                      checkNotNull(atom.getContainerAtomOfType(Atom.TYPE_mdia))
                          .getContainerAtomOfType(Atom.TYPE_minf))
                  .getContainerAtomOfType(Atom.TYPE_stbl));
      TrackSampleTable trackSampleTable = parseStbl(track, stblAtom, gaplessInfoHolder);
      trackSampleTables.add(trackSampleTable);
    }
    return trackSampleTables;
  }

  /**
   * Parses a udta atom.
   *
   * @param udtaAtom The udta (user data) atom to decode.
   * @param isQuickTime True for QuickTime media. False otherwise.
   * @return Parsed metadata, or null.
   */
  @Nullable
  public static Metadata parseUdta(Atom.LeafAtom udtaAtom, boolean isQuickTime) {
    if (isQuickTime) {
      // Meta boxes are regular boxes rather than full boxes in QuickTime. For now, don't try and
      // decode one.
      return null;
    }
    ParsableByteArray udtaData = udtaAtom.data;
    udtaData.setPosition(Atom.HEADER_SIZE);
    while (udtaData.bytesLeft() >= Atom.HEADER_SIZE) {
      int atomPosition = udtaData.getPosition();
      int atomSize = udtaData.readInt();
      int atomType = udtaData.readInt();
      if (atomType == Atom.TYPE_meta) {
        udtaData.setPosition(atomPosition);
        return parseUdtaMeta(udtaData, atomPosition + atomSize);
      }
      udtaData.setPosition(atomPosition + atomSize);
    }
    return null;
  }

  /**
   * Parses a metadata meta atom if it contains metadata with handler 'mdta'.
   *
   * @param meta The metadata atom to decode.
   * @return Parsed metadata, or null.
   */
  @Nullable
  public static Metadata parseMdtaFromMeta(Atom.ContainerAtom meta) {
    @Nullable Atom.LeafAtom hdlrAtom = meta.getLeafAtomOfType(Atom.TYPE_hdlr);
    @Nullable Atom.LeafAtom keysAtom = meta.getLeafAtomOfType(Atom.TYPE_keys);
    @Nullable Atom.LeafAtom ilstAtom = meta.getLeafAtomOfType(Atom.TYPE_ilst);
    if (hdlrAtom == null
        || keysAtom == null
        || ilstAtom == null
        || parseHdlr(hdlrAtom.data) != TYPE_mdta) {
      // There isn't enough information to parse the metadata, or the handler type is unexpected.
      return null;
    }

    // Parse metadata keys.
    ParsableByteArray keys = keysAtom.data;
    keys.setPosition(Atom.FULL_HEADER_SIZE);
    int entryCount = keys.readInt();
    String[] keyNames = new String[entryCount];
    for (int i = 0; i < entryCount; i++) {
      int entrySize = keys.readInt();
      keys.skipBytes(4); // keyNamespace
      int keySize = entrySize - 8;
      keyNames[i] = keys.readString(keySize);
    }

    // Parse metadata items.
    ParsableByteArray ilst = ilstAtom.data;
    ilst.setPosition(Atom.HEADER_SIZE);
    ArrayList<Metadata.Entry> entries = new ArrayList<>();
    while (ilst.bytesLeft() > Atom.HEADER_SIZE) {
      int atomPosition = ilst.getPosition();
      int atomSize = ilst.readInt();
      int keyIndex = ilst.readInt() - 1;
      if (keyIndex >= 0 && keyIndex < keyNames.length) {
        String key = keyNames[keyIndex];
        @Nullable
        Metadata.Entry entry =
            MetadataUtil.parseMdtaMetadataEntryFromIlst(ilst, atomPosition + atomSize, key);
        if (entry != null) {
          entries.add(entry);
        }
      } else {
        Log.w(TAG, "Skipped metadata with unknown key index: " + keyIndex);
      }
      ilst.setPosition(atomPosition + atomSize);
    }
    return entries.isEmpty() ? null : new Metadata(entries);
  }

  /**
   * Parses a trak atom (defined in ISO/IEC 14496-12).
   *
   * @param trak Atom to decode.
   * @param mvhd Movie header atom, used to get the timescale.
   * @param duration The duration in units of the timescale declared in the mvhd atom, or {@link
   *     C#TIME_UNSET} if the duration should be parsed from the tkhd atom.
   * @param drmInitData {@link DrmInitData} to be included in the format, or {@code null}.
   * @param ignoreEditLists Whether to ignore any edit lists in the trak box.
   * @param isQuickTime True for QuickTime media. False otherwise.
   * @return A {@link Track} instance, or {@code null} if the track's type isn't supported.
   * @throws ParserException Thrown if the trak atom can't be parsed.
   */
  @Nullable
  private static Track parseTrak(
      Atom.ContainerAtom trak,
      Atom.LeafAtom mvhd,
      long duration,
      @Nullable DrmInitData drmInitData,
      boolean ignoreEditLists,
      boolean isQuickTime)
      throws ParserException {
    Atom.ContainerAtom mdia = checkNotNull(trak.getContainerAtomOfType(Atom.TYPE_mdia));
    int trackType =
        getTrackTypeForHdlr(parseHdlr(checkNotNull(mdia.getLeafAtomOfType(Atom.TYPE_hdlr)).data));
    if (trackType == C.TRACK_TYPE_UNKNOWN) {
      return null;
    }

    TkhdData tkhdData = parseTkhd(checkNotNull(trak.getLeafAtomOfType(Atom.TYPE_tkhd)).data);
    if (duration == C.TIME_UNSET) {
      duration = tkhdData.duration;
    }
    long movieTimescale = parseMvhd(mvhd.data);

    Atom.ContainerAtom stbl = mdia.getContainerAtomOfType(Atom.TYPE_minf)
        .getContainerAtomOfType(Atom.TYPE_stbl);

    Pair<Long, String> mdhdData = parseMdhd(mdia.getLeafAtomOfType(Atom.TYPE_mdhd).data);

    long durationUs;
    if (duration == C.TIME_UNSET) {
      durationUs = C.TIME_UNSET;
    } else {
      durationUs = Util.scaleLargeTimestamp(duration, C.MICROS_PER_SECOND, mdhdData.first);
    }
<<<<<<< HEAD

    StsdData stsdData = parseStsd(stbl.getLeafAtomOfType(Atom.TYPE_stsd).data, tkhdData.id,
        tkhdData.rotationDegrees, mdhdData.second, drmInitData, isQuickTime);
=======
    Atom.ContainerAtom stbl =
        checkNotNull(
            checkNotNull(mdia.getContainerAtomOfType(Atom.TYPE_minf))
                .getContainerAtomOfType(Atom.TYPE_stbl));

    Pair<Long, String> mdhdData =
        parseMdhd(checkNotNull(mdia.getLeafAtomOfType(Atom.TYPE_mdhd)).data);
    StsdData stsdData =
        parseStsd(
            checkNotNull(stbl.getLeafAtomOfType(Atom.TYPE_stsd)).data,
            tkhdData.id,
            tkhdData.rotationDegrees,
            mdhdData.second,
            drmInitData,
            isQuickTime);
>>>>>>> ad0e3eed
    @Nullable long[] editListDurations = null;
    @Nullable long[] editListMediaTimes = null;
    if (!ignoreEditLists) {
      @Nullable Atom.ContainerAtom edtsAtom = trak.getContainerAtomOfType(Atom.TYPE_edts);
      if (edtsAtom != null) {
        @Nullable Pair<long[], long[]> edtsData = parseEdts(edtsAtom);
        if (edtsData != null) {
          editListDurations = edtsData.first;
          editListMediaTimes = edtsData.second;
        }
      }
    }
    return stsdData.format == null ? null
        : new Track(tkhdData.id, trackType, mdhdData.first, movieTimescale, durationUs,
            stsdData.format, stsdData.requiredSampleTransformation, stsdData.trackEncryptionBoxes,
            stsdData.nalUnitLengthFieldLength, editListDurations, editListMediaTimes);
  }

  /**
   * Parses an stbl atom (defined in ISO/IEC 14496-12).
   *
   * @param track Track to which this sample table corresponds.
   * @param stblAtom stbl (sample table) atom to decode.
   * @param gaplessInfoHolder Holder to populate with gapless playback information.
   * @return Sample table described by the stbl atom.
   * @throws ParserException Thrown if the stbl atom can't be parsed.
   */
  private static TrackSampleTable parseStbl(
      Track track, Atom.ContainerAtom stblAtom, GaplessInfoHolder gaplessInfoHolder)
      throws ParserException {
    SampleSizeBox sampleSizeBox;
    @Nullable Atom.LeafAtom stszAtom = stblAtom.getLeafAtomOfType(Atom.TYPE_stsz);
    if (stszAtom != null) {
      sampleSizeBox = new StszSampleSizeBox(stszAtom);
    } else {
      @Nullable Atom.LeafAtom stz2Atom = stblAtom.getLeafAtomOfType(Atom.TYPE_stz2);
      if (stz2Atom == null) {
        throw new ParserException("Track has no sample table size information");
      }
      sampleSizeBox = new Stz2SampleSizeBox(stz2Atom);
    }

    int sampleCount = sampleSizeBox.getSampleCount();
    if (sampleCount == 0) {
      return new TrackSampleTable(
          track,
          /* offsets= */ new long[0],
          /* sizes= */ new int[0],
          /* maximumSize= */ 0,
          /* timestampsUs= */ new long[0],
          /* flags= */ new int[0],
          /* durationUs= */ 0);
    }

    // Entries are byte offsets of chunks.
    boolean chunkOffsetsAreLongs = false;
    @Nullable Atom.LeafAtom chunkOffsetsAtom = stblAtom.getLeafAtomOfType(Atom.TYPE_stco);
    if (chunkOffsetsAtom == null) {
      chunkOffsetsAreLongs = true;
      chunkOffsetsAtom = checkNotNull(stblAtom.getLeafAtomOfType(Atom.TYPE_co64));
    }
    ParsableByteArray chunkOffsets = chunkOffsetsAtom.data;
    // Entries are (chunk number, number of samples per chunk, sample description index).
    ParsableByteArray stsc = checkNotNull(stblAtom.getLeafAtomOfType(Atom.TYPE_stsc)).data;
    // Entries are (number of samples, timestamp delta between those samples).
    ParsableByteArray stts = checkNotNull(stblAtom.getLeafAtomOfType(Atom.TYPE_stts)).data;
    // Entries are the indices of samples that are synchronization samples.
    @Nullable Atom.LeafAtom stssAtom = stblAtom.getLeafAtomOfType(Atom.TYPE_stss);
    @Nullable ParsableByteArray stss = stssAtom != null ? stssAtom.data : null;
    // Entries are (number of samples, timestamp offset).
    @Nullable Atom.LeafAtom cttsAtom = stblAtom.getLeafAtomOfType(Atom.TYPE_ctts);
    @Nullable ParsableByteArray ctts = cttsAtom != null ? cttsAtom.data : null;

    // Prepare to read chunk information.
    ChunkIterator chunkIterator = new ChunkIterator(stsc, chunkOffsets, chunkOffsetsAreLongs);

    // Prepare to read sample timestamps.
    stts.setPosition(Atom.FULL_HEADER_SIZE);
    int remainingTimestampDeltaChanges = stts.readUnsignedIntToInt() - 1;
    int remainingSamplesAtTimestampDelta = stts.readUnsignedIntToInt();
    int timestampDeltaInTimeUnits = stts.readUnsignedIntToInt();

    // Prepare to read sample timestamp offsets, if ctts is present.
    int remainingSamplesAtTimestampOffset = 0;
    int remainingTimestampOffsetChanges = 0;
    int timestampOffset = 0;
    if (ctts != null) {
      ctts.setPosition(Atom.FULL_HEADER_SIZE);
      remainingTimestampOffsetChanges = ctts.readUnsignedIntToInt();
    }

    int nextSynchronizationSampleIndex = C.INDEX_UNSET;
    int remainingSynchronizationSamples = 0;
    if (stss != null) {
      stss.setPosition(Atom.FULL_HEADER_SIZE);
      remainingSynchronizationSamples = stss.readUnsignedIntToInt();
      if (remainingSynchronizationSamples > 0) {
        nextSynchronizationSampleIndex = stss.readUnsignedIntToInt() - 1;
      } else {
        // Ignore empty stss boxes, which causes all samples to be treated as sync samples.
        stss = null;
      }
    }

    // Fixed sample size raw audio may need to be rechunked.
    boolean isFixedSampleSizeRawAudio =
        sampleSizeBox.isFixedSampleSize()
            && MimeTypes.AUDIO_RAW.equals(track.format.sampleMimeType)
            && remainingTimestampDeltaChanges == 0
            && remainingTimestampOffsetChanges == 0
            && remainingSynchronizationSamples == 0;

    long[] offsets;
    int[] sizes;
    int maximumSize = 0;
    long[] timestamps;
    int[] flags;
    long timestampTimeUnits = 0;
    long duration;

    if (isFixedSampleSizeRawAudio) {
      long[] chunkOffsetsBytes = new long[chunkIterator.length];
      int[] chunkSampleCounts = new int[chunkIterator.length];
      while (chunkIterator.moveNext()) {
        chunkOffsetsBytes[chunkIterator.index] = chunkIterator.offset;
        chunkSampleCounts[chunkIterator.index] = chunkIterator.numSamples;
      }
      int fixedSampleSize =
          Util.getPcmFrameSize(track.format.pcmEncoding, track.format.channelCount);
      FixedSampleSizeRechunker.Results rechunkedResults =
          FixedSampleSizeRechunker.rechunk(
              fixedSampleSize, chunkOffsetsBytes, chunkSampleCounts, timestampDeltaInTimeUnits);
      offsets = rechunkedResults.offsets;
      sizes = rechunkedResults.sizes;
      maximumSize = rechunkedResults.maximumSize;
      timestamps = rechunkedResults.timestamps;
      flags = rechunkedResults.flags;
      duration = rechunkedResults.duration;
    } else {
      offsets = new long[sampleCount];
      sizes = new int[sampleCount];
      timestamps = new long[sampleCount];
      flags = new int[sampleCount];
      long offset = 0;
      int remainingSamplesInChunk = 0;

      for (int i = 0; i < sampleCount; i++) {
        // Advance to the next chunk if necessary.
        boolean chunkDataComplete = true;
        while (remainingSamplesInChunk == 0 && (chunkDataComplete = chunkIterator.moveNext())) {
          offset = chunkIterator.offset;
          remainingSamplesInChunk = chunkIterator.numSamples;
        }
        if (!chunkDataComplete) {
          Log.w(TAG, "Unexpected end of chunk data");
          sampleCount = i;
          offsets = Arrays.copyOf(offsets, sampleCount);
          sizes = Arrays.copyOf(sizes, sampleCount);
          timestamps = Arrays.copyOf(timestamps, sampleCount);
          flags = Arrays.copyOf(flags, sampleCount);
          break;
        }

        // Add on the timestamp offset if ctts is present.
        if (ctts != null) {
          while (remainingSamplesAtTimestampOffset == 0 && remainingTimestampOffsetChanges > 0) {
            remainingSamplesAtTimestampOffset = ctts.readUnsignedIntToInt();
            // The BMFF spec (ISO/IEC 14496-12) states that sample offsets should be unsigned
            // integers in version 0 ctts boxes, however some streams violate the spec and use
            // signed integers instead. It's safe to always decode sample offsets as signed integers
            // here, because unsigned integers will still be parsed correctly (unless their top bit
            // is set, which is never true in practice because sample offsets are always small).
            timestampOffset = ctts.readInt();
            remainingTimestampOffsetChanges--;
          }
          remainingSamplesAtTimestampOffset--;
        }

        offsets[i] = offset;
        sizes[i] = sampleSizeBox.readNextSampleSize();
        if (sizes[i] > maximumSize) {
          maximumSize = sizes[i];
        }
        timestamps[i] = timestampTimeUnits + timestampOffset;

        // All samples are synchronization samples if the stss is not present.
        flags[i] = stss == null ? C.BUFFER_FLAG_KEY_FRAME : 0;
        if (i == nextSynchronizationSampleIndex) {
          flags[i] = C.BUFFER_FLAG_KEY_FRAME;
          remainingSynchronizationSamples--;
          if (remainingSynchronizationSamples > 0) {
            nextSynchronizationSampleIndex = checkNotNull(stss).readUnsignedIntToInt() - 1;
          }
        }

        // Add on the duration of this sample.
        timestampTimeUnits += timestampDeltaInTimeUnits;
        remainingSamplesAtTimestampDelta--;
        if (remainingSamplesAtTimestampDelta == 0 && remainingTimestampDeltaChanges > 0) {
          remainingSamplesAtTimestampDelta = stts.readUnsignedIntToInt();
          // The BMFF spec (ISO/IEC 14496-12) states that sample deltas should be unsigned integers
          // in stts boxes, however some streams violate the spec and use signed integers instead.
          // See https://github.com/google/ExoPlayer/issues/3384. It's safe to always decode sample
          // deltas as signed integers here, because unsigned integers will still be parsed
          // correctly (unless their top bit is set, which is never true in practice because sample
          // deltas are always small).
          timestampDeltaInTimeUnits = stts.readInt();
          remainingTimestampDeltaChanges--;
        }

        offset += sizes[i];
        remainingSamplesInChunk--;
      }
      duration = timestampTimeUnits + timestampOffset;

      // If the stbl's child boxes are not consistent the container is malformed, but the stream may
      // still be playable.
      boolean isCttsValid = true;
      if (ctts != null) {
        while (remainingTimestampOffsetChanges > 0) {
          if (ctts.readUnsignedIntToInt() != 0) {
            isCttsValid = false;
            break;
          }
          ctts.readInt(); // Ignore offset.
          remainingTimestampOffsetChanges--;
        }
      }
      if (remainingSynchronizationSamples != 0
          || remainingSamplesAtTimestampDelta != 0
          || remainingSamplesInChunk != 0
          || remainingTimestampDeltaChanges != 0
          || remainingSamplesAtTimestampOffset != 0
          || !isCttsValid) {
        Log.w(
            TAG,
            "Inconsistent stbl box for track "
                + track.id
                + ": remainingSynchronizationSamples "
                + remainingSynchronizationSamples
                + ", remainingSamplesAtTimestampDelta "
                + remainingSamplesAtTimestampDelta
                + ", remainingSamplesInChunk "
                + remainingSamplesInChunk
                + ", remainingTimestampDeltaChanges "
                + remainingTimestampDeltaChanges
                + ", remainingSamplesAtTimestampOffset "
                + remainingSamplesAtTimestampOffset
                + (!isCttsValid ? ", ctts invalid" : ""));
      }
    }
    long durationUs = Util.scaleLargeTimestamp(duration, C.MICROS_PER_SECOND, track.timescale);

    if (track.editListDurations == null) {
      Util.scaleLargeTimestampsInPlace(timestamps, C.MICROS_PER_SECOND, track.timescale);
      return new TrackSampleTable(
          track, offsets, sizes, maximumSize, timestamps, flags, durationUs);
    }

    // See the BMFF spec (ISO/IEC 14496-12) subsection 8.6.6. Edit lists that require prerolling
    // from a sync sample after reordering are not supported. Partial audio sample truncation is
    // only supported in edit lists with one edit that removes less than
    // MAX_GAPLESS_TRIM_SIZE_SAMPLES samples from the start/end of the track. This implementation
    // handles simple discarding/delaying of samples. The extractor may place further restrictions
    // on what edited streams are playable.

    if (track.editListDurations.length == 1
        && track.type == C.TRACK_TYPE_AUDIO
        && timestamps.length >= 2) {
      long editStartTime = checkNotNull(track.editListMediaTimes)[0];
      long editEndTime = editStartTime + Util.scaleLargeTimestamp(track.editListDurations[0],
          track.timescale, track.movieTimescale);
      if (canApplyEditWithGaplessInfo(timestamps, duration, editStartTime, editEndTime)) {
        long paddingTimeUnits = duration - editEndTime;
        long encoderDelay = Util.scaleLargeTimestamp(editStartTime - timestamps[0],
            track.format.sampleRate, track.timescale);
        long encoderPadding = Util.scaleLargeTimestamp(paddingTimeUnits,
            track.format.sampleRate, track.timescale);
        if ((encoderDelay != 0 || encoderPadding != 0) && encoderDelay <= Integer.MAX_VALUE
            && encoderPadding <= Integer.MAX_VALUE) {
          gaplessInfoHolder.encoderDelay = (int) encoderDelay;
          gaplessInfoHolder.encoderPadding = (int) encoderPadding;
          Util.scaleLargeTimestampsInPlace(timestamps, C.MICROS_PER_SECOND, track.timescale);
          long editedDurationUs =
              Util.scaleLargeTimestamp(
                  track.editListDurations[0], C.MICROS_PER_SECOND, track.movieTimescale);
          return new TrackSampleTable(
              track, offsets, sizes, maximumSize, timestamps, flags, editedDurationUs);
        }
      }
    }

    if (track.editListDurations.length == 1 && track.editListDurations[0] == 0) {
      // The current version of the spec leaves handling of an edit with zero segment_duration in
      // unfragmented files open to interpretation. We handle this as a special case and include all
      // samples in the edit.
      long editStartTime = checkNotNull(track.editListMediaTimes)[0];
      for (int i = 0; i < timestamps.length; i++) {
        timestamps[i] =
            Util.scaleLargeTimestamp(
                timestamps[i] - editStartTime, C.MICROS_PER_SECOND, track.timescale);
      }
      durationUs =
          Util.scaleLargeTimestamp(duration - editStartTime, C.MICROS_PER_SECOND, track.timescale);
      return new TrackSampleTable(
          track, offsets, sizes, maximumSize, timestamps, flags, durationUs);
    }

    // Omit any sample at the end point of an edit for audio tracks.
    boolean omitClippedSample = track.type == C.TRACK_TYPE_AUDIO;

    // Count the number of samples after applying edits.
    int editedSampleCount = 0;
    int nextSampleIndex = 0;
    boolean copyMetadata = false;
    int[] startIndices = new int[track.editListDurations.length];
    int[] endIndices = new int[track.editListDurations.length];
    long[] editListMediaTimes = checkNotNull(track.editListMediaTimes);
    for (int i = 0; i < track.editListDurations.length; i++) {
      long editMediaTime = editListMediaTimes[i];
      if (editMediaTime != -1) {
        long editDuration =
            Util.scaleLargeTimestamp(
                track.editListDurations[i], track.timescale, track.movieTimescale);
        startIndices[i] =
            Util.binarySearchFloor(
                timestamps, editMediaTime, /* inclusive= */ true, /* stayInBounds= */ true);
        endIndices[i] =
            Util.binarySearchCeil(
                timestamps,
                editMediaTime + editDuration,
                /* inclusive= */ omitClippedSample,
                /* stayInBounds= */ false);
        while (startIndices[i] < endIndices[i]
            && (flags[startIndices[i]] & C.BUFFER_FLAG_KEY_FRAME) == 0) {
          // Applying the edit correctly would require prerolling from the previous sync sample. In
          // the current implementation we advance to the next sync sample instead. Only other
          // tracks (i.e. audio) will be rendered until the time of the first sync sample.
          // See https://github.com/google/ExoPlayer/issues/1659.
          startIndices[i]++;
        }
        editedSampleCount += endIndices[i] - startIndices[i];
        copyMetadata |= nextSampleIndex != startIndices[i];
        nextSampleIndex = endIndices[i];
      }
    }
    copyMetadata |= editedSampleCount != sampleCount;

    // Calculate edited sample timestamps and update the corresponding metadata arrays.
    long[] editedOffsets = copyMetadata ? new long[editedSampleCount] : offsets;
    int[] editedSizes = copyMetadata ? new int[editedSampleCount] : sizes;
    int editedMaximumSize = copyMetadata ? 0 : maximumSize;
    int[] editedFlags = copyMetadata ? new int[editedSampleCount] : flags;
    long[] editedTimestamps = new long[editedSampleCount];
    long pts = 0;
    int sampleIndex = 0;
    for (int i = 0; i < track.editListDurations.length; i++) {
      long editMediaTime = track.editListMediaTimes[i];
      int startIndex = startIndices[i];
      int endIndex = endIndices[i];
      if (copyMetadata) {
        int count = endIndex - startIndex;
        System.arraycopy(offsets, startIndex, editedOffsets, sampleIndex, count);
        System.arraycopy(sizes, startIndex, editedSizes, sampleIndex, count);
        System.arraycopy(flags, startIndex, editedFlags, sampleIndex, count);
      }
      for (int j = startIndex; j < endIndex; j++) {
        long ptsUs = Util.scaleLargeTimestamp(pts, C.MICROS_PER_SECOND, track.movieTimescale);
        long timeInSegmentUs =
            Util.scaleLargeTimestamp(
                max(0, timestamps[j] - editMediaTime), C.MICROS_PER_SECOND, track.timescale);
        editedTimestamps[sampleIndex] = ptsUs + timeInSegmentUs;
        if (copyMetadata && editedSizes[sampleIndex] > editedMaximumSize) {
          editedMaximumSize = sizes[j];
        }
        sampleIndex++;
      }
      pts += track.editListDurations[i];
    }
    long editedDurationUs =
        Util.scaleLargeTimestamp(pts, C.MICROS_PER_SECOND, track.movieTimescale);
    return new TrackSampleTable(
        track,
        editedOffsets,
        editedSizes,
        editedMaximumSize,
        editedTimestamps,
        editedFlags,
        editedDurationUs);
  }

  @Nullable
  private static Metadata parseUdtaMeta(ParsableByteArray meta, int limit) {
    meta.skipBytes(Atom.FULL_HEADER_SIZE);
    while (meta.getPosition() < limit) {
      int atomPosition = meta.getPosition();
      int atomSize = meta.readInt();
      int atomType = meta.readInt();
      if (atomType == Atom.TYPE_ilst) {
        meta.setPosition(atomPosition);
        return parseIlst(meta, atomPosition + atomSize);
      }
      meta.setPosition(atomPosition + atomSize);
    }
    return null;
  }

  @Nullable
  private static Metadata parseIlst(ParsableByteArray ilst, int limit) {
    ilst.skipBytes(Atom.HEADER_SIZE);
    ArrayList<Metadata.Entry> entries = new ArrayList<>();
    while (ilst.getPosition() < limit) {
      @Nullable Metadata.Entry entry = MetadataUtil.parseIlstElement(ilst);
      if (entry != null) {
        entries.add(entry);
      }
    }
    return entries.isEmpty() ? null : new Metadata(entries);
  }

  /**
   * Parses a mvhd atom (defined in ISO/IEC 14496-12), returning the timescale for the movie.
   *
   * @param mvhd Contents of the mvhd atom to be parsed.
   * @return Timescale for the movie.
   */
  private static long parseMvhd(ParsableByteArray mvhd) {
    mvhd.setPosition(Atom.HEADER_SIZE);
    int fullAtom = mvhd.readInt();
    int version = Atom.parseFullAtomVersion(fullAtom);
    mvhd.skipBytes(version == 0 ? 8 : 16);
    return mvhd.readUnsignedInt();
  }

  /**
   * Parses a tkhd atom (defined in ISO/IEC 14496-12).
   *
   * @return An object containing the parsed data.
   */
  private static TkhdData parseTkhd(ParsableByteArray tkhd) {
    tkhd.setPosition(Atom.HEADER_SIZE);
    int fullAtom = tkhd.readInt();
    int version = Atom.parseFullAtomVersion(fullAtom);

    tkhd.skipBytes(version == 0 ? 8 : 16);
    int trackId = tkhd.readInt();

    tkhd.skipBytes(4);
    boolean durationUnknown = true;
    int durationPosition = tkhd.getPosition();
    int durationByteCount = version == 0 ? 4 : 8;
    for (int i = 0; i < durationByteCount; i++) {
      if (tkhd.getData()[durationPosition + i] != -1) {
        durationUnknown = false;
        break;
      }
    }
    long duration;
    if (durationUnknown) {
      tkhd.skipBytes(durationByteCount);
      duration = C.TIME_UNSET;
    } else {
      duration = version == 0 ? tkhd.readUnsignedInt() : tkhd.readUnsignedLongToLong();
      if (duration == 0) {
        // 0 duration normally indicates that the file is fully fragmented (i.e. all of the media
        // samples are in fragments). Treat as unknown.
        duration = C.TIME_UNSET;
      }
    }

    tkhd.skipBytes(16);
    int a00 = tkhd.readInt();
    int a01 = tkhd.readInt();
    tkhd.skipBytes(4);
    int a10 = tkhd.readInt();
    int a11 = tkhd.readInt();

    int rotationDegrees;
    int fixedOne = 65536;
    if (a00 == 0 && a01 == fixedOne && a10 == -fixedOne && a11 == 0) {
      rotationDegrees = 90;
    } else if (a00 == 0 && a01 == -fixedOne && a10 == fixedOne && a11 == 0) {
      rotationDegrees = 270;
    } else if (a00 == -fixedOne && a01 == 0 && a10 == 0 && a11 == -fixedOne) {
      rotationDegrees = 180;
    } else {
      // Only 0, 90, 180 and 270 are supported. Treat anything else as 0.
      rotationDegrees = 0;
    }

    return new TkhdData(trackId, duration, rotationDegrees);
  }

  /**
   * Parses an hdlr atom.
   *
   * @param hdlr The hdlr atom to decode.
   * @return The handler value.
   */
  private static int parseHdlr(ParsableByteArray hdlr) {
    hdlr.setPosition(Atom.FULL_HEADER_SIZE + 4);
    return hdlr.readInt();
  }

  /** Returns the track type for a given handler value. */
  private static int getTrackTypeForHdlr(int hdlr) {
    if (hdlr == TYPE_soun) {
      return C.TRACK_TYPE_AUDIO;
    } else if (hdlr == TYPE_vide) {
      return C.TRACK_TYPE_VIDEO;
    } else if (hdlr == TYPE_text || hdlr == TYPE_sbtl || hdlr == TYPE_subt || hdlr == TYPE_clcp) {
      return C.TRACK_TYPE_TEXT;
    } else if (hdlr == TYPE_meta) {
      return C.TRACK_TYPE_METADATA;
    } else {
      return C.TRACK_TYPE_UNKNOWN;
    }
  }

  /**
   * Parses an mdhd atom (defined in ISO/IEC 14496-12).
   *
   * @param mdhd The mdhd atom to decode.
   * @return A pair consisting of the media timescale defined as the number of time units that pass
   *     in one second, and the language code.
   */
  private static Pair<Long, String> parseMdhd(ParsableByteArray mdhd) {
    mdhd.setPosition(Atom.HEADER_SIZE);
    int fullAtom = mdhd.readInt();
    int version = Atom.parseFullAtomVersion(fullAtom);
    mdhd.skipBytes(version == 0 ? 8 : 16);
    long timescale = mdhd.readUnsignedInt();
    mdhd.skipBytes(version == 0 ? 4 : 8);
    int languageCode = mdhd.readUnsignedShort();
    String language =
        ""
            + (char) (((languageCode >> 10) & 0x1F) + 0x60)
            + (char) (((languageCode >> 5) & 0x1F) + 0x60)
            + (char) ((languageCode & 0x1F) + 0x60);
    return Pair.create(timescale, language);
  }

  /**
   * Parses a stsd atom (defined in ISO/IEC 14496-12).
   *
   * @param stsd The stsd atom to decode.
   * @param trackId The track's identifier in its container.
   * @param rotationDegrees The rotation of the track in degrees.
   * @param language The language of the track.
   * @param drmInitData {@link DrmInitData} to be included in the format, or {@code null}.
   * @param isQuickTime True for QuickTime media. False otherwise.
   * @return An object containing the parsed data.
   */
  private static StsdData parseStsd(
      ParsableByteArray stsd,
      int trackId,
      int rotationDegrees,
      String language,
      @Nullable DrmInitData drmInitData,
      boolean isQuickTime)
      throws ParserException {
    stsd.setPosition(Atom.FULL_HEADER_SIZE);
    int numberOfEntries = stsd.readInt();
    StsdData out = new StsdData(numberOfEntries);
    for (int i = 0; i < numberOfEntries; i++) {
      int childStartPosition = stsd.getPosition();
      int childAtomSize = stsd.readInt();
      Assertions.checkState(childAtomSize > 0, "childAtomSize should be positive");
      int childAtomType = stsd.readInt();
      if (childAtomType == Atom.TYPE_avc1
          || childAtomType == Atom.TYPE_avc3
          || childAtomType == Atom.TYPE_encv
          || childAtomType == Atom.TYPE_mp4v
          || childAtomType == Atom.TYPE_hvc1
          || childAtomType == Atom.TYPE_hev1
          || childAtomType == Atom.TYPE_s263
          || childAtomType == Atom.TYPE_vp08
          || childAtomType == Atom.TYPE_vp09
          || childAtomType == Atom.TYPE_av01
          || childAtomType == Atom.TYPE_dvav
          || childAtomType == Atom.TYPE_dva1
          || childAtomType == Atom.TYPE_dvhe
          || childAtomType == Atom.TYPE_dvh1) {
        parseVideoSampleEntry(stsd, childAtomType, childStartPosition, childAtomSize, trackId,
            rotationDegrees, drmInitData, out, i);
      } else if (childAtomType == Atom.TYPE_mp4a
          || childAtomType == Atom.TYPE_enca
          || childAtomType == Atom.TYPE_ac_3
          || childAtomType == Atom.TYPE_ec_3
          || childAtomType == Atom.TYPE_ac_4
          || childAtomType == Atom.TYPE_dtsc
          || childAtomType == Atom.TYPE_dtse
          || childAtomType == Atom.TYPE_dtsh
          || childAtomType == Atom.TYPE_dtsl
          || childAtomType == Atom.TYPE_samr
          || childAtomType == Atom.TYPE_sawb
          || childAtomType == Atom.TYPE_lpcm
          || childAtomType == Atom.TYPE_sowt
          || childAtomType == Atom.TYPE_twos
          || childAtomType == Atom.TYPE__mp3
          || childAtomType == Atom.TYPE_alac
          || childAtomType == Atom.TYPE_alaw
          || childAtomType == Atom.TYPE_ulaw
          || childAtomType == Atom.TYPE_Opus
          || childAtomType == Atom.TYPE_fLaC) {
        parseAudioSampleEntry(stsd, childAtomType, childStartPosition, childAtomSize, trackId,
            language, isQuickTime, drmInitData, out, i);
      } else if (childAtomType == Atom.TYPE_TTML || childAtomType == Atom.TYPE_tx3g
          || childAtomType == Atom.TYPE_wvtt || childAtomType == Atom.TYPE_stpp
          || childAtomType == Atom.TYPE_c608) {
        parseTextSampleEntry(stsd, childAtomType, childStartPosition, childAtomSize, trackId,
            language, out);
      } else if (childAtomType == Atom.TYPE_camm) {
        out.format =
            new Format.Builder()
                .setId(trackId)
                .setSampleMimeType(MimeTypes.APPLICATION_CAMERA_MOTION)
                .build();
      }
      stsd.setPosition(childStartPosition + childAtomSize);
    }
    return out;
  }

  private static void parseTextSampleEntry(
      ParsableByteArray parent,
      int atomType,
      int position,
      int atomSize,
      int trackId,
      String language,
      StsdData out) {
    parent.setPosition(position + Atom.HEADER_SIZE + StsdData.STSD_HEADER_SIZE);

    // Default values.
    @Nullable ImmutableList<byte[]> initializationData = null;
    long subsampleOffsetUs = Format.OFFSET_SAMPLE_RELATIVE;

    String mimeType;
    if (atomType == Atom.TYPE_TTML) {
      mimeType = MimeTypes.APPLICATION_TTML;
    } else if (atomType == Atom.TYPE_tx3g) {
      mimeType = MimeTypes.APPLICATION_TX3G;
      int sampleDescriptionLength = atomSize - Atom.HEADER_SIZE - 8;
      byte[] sampleDescriptionData = new byte[sampleDescriptionLength];
      parent.readBytes(sampleDescriptionData, 0, sampleDescriptionLength);
      initializationData = ImmutableList.of(sampleDescriptionData);
    } else if (atomType == Atom.TYPE_wvtt) {
      mimeType = MimeTypes.APPLICATION_MP4VTT;
    } else if (atomType == Atom.TYPE_stpp) {
      mimeType = MimeTypes.APPLICATION_TTML;
      subsampleOffsetUs = 0; // Subsample timing is absolute.
    } else if (atomType == Atom.TYPE_c608) {
      // Defined by the QuickTime File Format specification.
      mimeType = MimeTypes.APPLICATION_MP4CEA608;
      out.requiredSampleTransformation = Track.TRANSFORMATION_CEA608_CDAT;
    } else {
      // Never happens.
      throw new IllegalStateException();
    }

    out.format =
        new Format.Builder()
            .setId(trackId)
            .setSampleMimeType(mimeType)
            .setLanguage(language)
            .setSubsampleOffsetUs(subsampleOffsetUs)
            .setInitializationData(initializationData)
            .build();
  }

  private static void parseVideoSampleEntry(
      ParsableByteArray parent,
      int atomType,
      int position,
      int size,
      int trackId,
      int rotationDegrees,
      @Nullable DrmInitData drmInitData,
      StsdData out,
      int entryIndex)
      throws ParserException {
    parent.setPosition(position + Atom.HEADER_SIZE + StsdData.STSD_HEADER_SIZE);

    parent.skipBytes(16);
    int width = parent.readUnsignedShort();
    int height = parent.readUnsignedShort();
    boolean pixelWidthHeightRatioFromPasp = false;
    float pixelWidthHeightRatio = 1;
    parent.skipBytes(50);

    int childPosition = parent.getPosition();
    if (atomType == Atom.TYPE_encv) {
      @Nullable
      Pair<Integer, TrackEncryptionBox> sampleEntryEncryptionData =
          parseSampleEntryEncryptionData(parent, position, size);
      if (sampleEntryEncryptionData != null) {
        atomType = sampleEntryEncryptionData.first;
        drmInitData = drmInitData == null ? null
            : drmInitData.copyWithSchemeType(sampleEntryEncryptionData.second.schemeType);
        out.trackEncryptionBoxes[entryIndex] = sampleEntryEncryptionData.second;
      }
      parent.setPosition(childPosition);
    }
    // TODO: Uncomment when [Internal: b/63092960] is fixed.
    // else {
    //   drmInitData = null;
    // }

    @Nullable List<byte[]> initializationData = null;
    @Nullable String mimeType = null;
    @Nullable String codecs = null;
    @Nullable byte[] projectionData = null;
    @C.StereoMode
    int stereoMode = Format.NO_VALUE;
    while (childPosition - position < size) {
      parent.setPosition(childPosition);
      int childStartPosition = parent.getPosition();
      int childAtomSize = parent.readInt();
      if (childAtomSize == 0 && parent.getPosition() - position == size) {
        // Handle optional terminating four zero bytes in MOV files.
        break;
      }
      Assertions.checkState(childAtomSize > 0, "childAtomSize should be positive");
      int childAtomType = parent.readInt();
      if (childAtomType == Atom.TYPE_avcC) {
        Assertions.checkState(mimeType == null);
        mimeType = MimeTypes.VIDEO_H264;
        parent.setPosition(childStartPosition + Atom.HEADER_SIZE);
        AvcConfig avcConfig = AvcConfig.parse(parent);
        initializationData = avcConfig.initializationData;
        out.nalUnitLengthFieldLength = avcConfig.nalUnitLengthFieldLength;
        if (!pixelWidthHeightRatioFromPasp) {
          pixelWidthHeightRatio = avcConfig.pixelWidthAspectRatio;
        }
      } else if (childAtomType == Atom.TYPE_hvcC) {
        Assertions.checkState(mimeType == null);
        mimeType = MimeTypes.VIDEO_H265;
        parent.setPosition(childStartPosition + Atom.HEADER_SIZE);
        HevcConfig hevcConfig = HevcConfig.parse(parent);
        initializationData = hevcConfig.initializationData;
        out.nalUnitLengthFieldLength = hevcConfig.nalUnitLengthFieldLength;
      } else if (childAtomType == Atom.TYPE_dvcC || childAtomType == Atom.TYPE_dvvC) {
        @Nullable DolbyVisionConfig dolbyVisionConfig = DolbyVisionConfig.parse(parent);
        if (dolbyVisionConfig != null) {
          codecs = dolbyVisionConfig.codecs;
          mimeType = MimeTypes.VIDEO_DOLBY_VISION;
        }
      } else if (childAtomType == Atom.TYPE_vpcC) {
        Assertions.checkState(mimeType == null);
        mimeType = (atomType == Atom.TYPE_vp08) ? MimeTypes.VIDEO_VP8 : MimeTypes.VIDEO_VP9;
      } else if (childAtomType == Atom.TYPE_av1C) {
        Assertions.checkState(mimeType == null);
        mimeType = MimeTypes.VIDEO_AV1;
      } else if (childAtomType == Atom.TYPE_d263) {
        Assertions.checkState(mimeType == null);
        mimeType = MimeTypes.VIDEO_H263;
      } else if (childAtomType == Atom.TYPE_esds) {
        Assertions.checkState(mimeType == null);
        Pair<@NullableType String, byte @NullableType []> mimeTypeAndInitializationDataBytes =
            parseEsdsFromParent(parent, childStartPosition);
        mimeType = mimeTypeAndInitializationDataBytes.first;
        @Nullable byte[] initializationDataBytes = mimeTypeAndInitializationDataBytes.second;
        if (initializationDataBytes != null) {
          initializationData = ImmutableList.of(initializationDataBytes);
        }
      } else if (childAtomType == Atom.TYPE_pasp) {
        pixelWidthHeightRatio = parsePaspFromParent(parent, childStartPosition);
        pixelWidthHeightRatioFromPasp = true;
      } else if (childAtomType == Atom.TYPE_sv3d) {
        projectionData = parseProjFromParent(parent, childStartPosition, childAtomSize);
      } else if (childAtomType == Atom.TYPE_st3d) {
        int version = parent.readUnsignedByte();
        parent.skipBytes(3); // Flags.
        if (version == 0) {
          int layout = parent.readUnsignedByte();
          switch (layout) {
            case 0:
              stereoMode = C.STEREO_MODE_MONO;
              break;
            case 1:
              stereoMode = C.STEREO_MODE_TOP_BOTTOM;
              break;
            case 2:
              stereoMode = C.STEREO_MODE_LEFT_RIGHT;
              break;
            case 3:
              stereoMode = C.STEREO_MODE_STEREO_MESH;
              break;
            default:
              break;
          }
        }
      }
      childPosition += childAtomSize;
    }

    // If the media type was not recognized, ignore the track.
    if (mimeType == null) {
      return;
    }

    out.format =
        new Format.Builder()
            .setId(trackId)
            .setSampleMimeType(mimeType)
            .setCodecs(codecs)
            .setWidth(width)
            .setHeight(height)
            .setPixelWidthHeightRatio(pixelWidthHeightRatio)
            .setRotationDegrees(rotationDegrees)
            .setProjectionData(projectionData)
            .setStereoMode(stereoMode)
            .setInitializationData(initializationData)
            .setDrmInitData(drmInitData)
            .build();
  }

  /**
   * Parses the edts atom (defined in ISO/IEC 14496-12 subsection 8.6.5).
   *
   * @param edtsAtom edts (edit box) atom to decode.
   * @return Pair of edit list durations and edit list media times, or {@code null} if they are not
   *     present.
   */
  @Nullable
  private static Pair<long[], long[]> parseEdts(Atom.ContainerAtom edtsAtom) {
    @Nullable Atom.LeafAtom elstAtom = edtsAtom.getLeafAtomOfType(Atom.TYPE_elst);
    if (elstAtom == null) {
      return null;
    }
    ParsableByteArray elstData = elstAtom.data;
    elstData.setPosition(Atom.HEADER_SIZE);
    int fullAtom = elstData.readInt();
    int version = Atom.parseFullAtomVersion(fullAtom);
    int entryCount = elstData.readUnsignedIntToInt();
    long[] editListDurations = new long[entryCount];
    long[] editListMediaTimes = new long[entryCount];
    for (int i = 0; i < entryCount; i++) {
      editListDurations[i] =
          version == 1 ? elstData.readUnsignedLongToLong() : elstData.readUnsignedInt();
      editListMediaTimes[i] = version == 1 ? elstData.readLong() : elstData.readInt();
      int mediaRateInteger = elstData.readShort();
      if (mediaRateInteger != 1) {
        // The extractor does not handle dwell edits (mediaRateInteger == 0).
        throw new IllegalArgumentException("Unsupported media rate.");
      }
      elstData.skipBytes(2);
    }
    return Pair.create(editListDurations, editListMediaTimes);
  }

  private static float parsePaspFromParent(ParsableByteArray parent, int position) {
    parent.setPosition(position + Atom.HEADER_SIZE);
    int hSpacing = parent.readUnsignedIntToInt();
    int vSpacing = parent.readUnsignedIntToInt();
    return (float) hSpacing / vSpacing;
  }

  private static void parseAudioSampleEntry(
      ParsableByteArray parent,
      int atomType,
      int position,
      int size,
      int trackId,
      String language,
      boolean isQuickTime,
      @Nullable DrmInitData drmInitData,
      StsdData out,
      int entryIndex)
      throws ParserException {
    parent.setPosition(position + Atom.HEADER_SIZE + StsdData.STSD_HEADER_SIZE);

    int quickTimeSoundDescriptionVersion = 0;
    if (isQuickTime) {
      quickTimeSoundDescriptionVersion = parent.readUnsignedShort();
      parent.skipBytes(6);
    } else {
      parent.skipBytes(8);
    }

    int channelCount;
    int sampleRate;
    @C.PcmEncoding int pcmEncoding = Format.NO_VALUE;
    @Nullable String codecs = null;

    if (quickTimeSoundDescriptionVersion == 0 || quickTimeSoundDescriptionVersion == 1) {
      channelCount = parent.readUnsignedShort();
      parent.skipBytes(6);  // sampleSize, compressionId, packetSize.
      sampleRate = parent.readUnsignedFixedPoint1616();

      if (quickTimeSoundDescriptionVersion == 1) {
        parent.skipBytes(16);
      }
    } else if (quickTimeSoundDescriptionVersion == 2) {
      parent.skipBytes(16);  // always[3,16,Minus2,0,65536], sizeOfStructOnly

      sampleRate = (int) Math.round(parent.readDouble());
      channelCount = parent.readUnsignedIntToInt();

      // Skip always7F000000, sampleSize, formatSpecificFlags, constBytesPerAudioPacket,
      // constLPCMFramesPerAudioPacket.
      parent.skipBytes(20);
    } else {
      // Unsupported version.
      return;
    }

    int childPosition = parent.getPosition();
    if (atomType == Atom.TYPE_enca) {
      @Nullable
      Pair<Integer, TrackEncryptionBox> sampleEntryEncryptionData =
          parseSampleEntryEncryptionData(parent, position, size);
      if (sampleEntryEncryptionData != null) {
        atomType = sampleEntryEncryptionData.first;
        drmInitData = drmInitData == null ? null
            : drmInitData.copyWithSchemeType(sampleEntryEncryptionData.second.schemeType);
        out.trackEncryptionBoxes[entryIndex] = sampleEntryEncryptionData.second;
      }
      parent.setPosition(childPosition);
    }
    // TODO: Uncomment when [Internal: b/63092960] is fixed.
    // else {
    //   drmInitData = null;
    // }

    // If the atom type determines a MIME type, set it immediately.
    @Nullable String mimeType = null;
    if (atomType == Atom.TYPE_ac_3) {
      mimeType = MimeTypes.AUDIO_AC3;
    } else if (atomType == Atom.TYPE_ec_3) {
      mimeType = MimeTypes.AUDIO_E_AC3;
    } else if (atomType == Atom.TYPE_ac_4) {
      mimeType = MimeTypes.AUDIO_AC4;
    } else if (atomType == Atom.TYPE_dtsc) {
      mimeType = MimeTypes.AUDIO_DTS;
    } else if (atomType == Atom.TYPE_dtsh || atomType == Atom.TYPE_dtsl) {
      mimeType = MimeTypes.AUDIO_DTS_HD;
    } else if (atomType == Atom.TYPE_dtse) {
      mimeType = MimeTypes.AUDIO_DTS_EXPRESS;
    } else if (atomType == Atom.TYPE_samr) {
      mimeType = MimeTypes.AUDIO_AMR_NB;
    } else if (atomType == Atom.TYPE_sawb) {
      mimeType = MimeTypes.AUDIO_AMR_WB;
    } else if (atomType == Atom.TYPE_lpcm || atomType == Atom.TYPE_sowt) {
      mimeType = MimeTypes.AUDIO_RAW;
      pcmEncoding = C.ENCODING_PCM_16BIT;
    } else if (atomType == Atom.TYPE_twos) {
      mimeType = MimeTypes.AUDIO_RAW;
      pcmEncoding = C.ENCODING_PCM_16BIT_BIG_ENDIAN;
    } else if (atomType == Atom.TYPE__mp3) {
      mimeType = MimeTypes.AUDIO_MPEG;
    } else if (atomType == Atom.TYPE_alac) {
      mimeType = MimeTypes.AUDIO_ALAC;
    } else if (atomType == Atom.TYPE_alaw) {
      mimeType = MimeTypes.AUDIO_ALAW;
    } else if (atomType == Atom.TYPE_ulaw) {
      mimeType = MimeTypes.AUDIO_MLAW;
    } else if (atomType == Atom.TYPE_Opus) {
      mimeType = MimeTypes.AUDIO_OPUS;
    } else if (atomType == Atom.TYPE_fLaC) {
      mimeType = MimeTypes.AUDIO_FLAC;
    }

    @Nullable List<byte[]> initializationData = null;
    while (childPosition - position < size) {
      parent.setPosition(childPosition);
      int childAtomSize = parent.readInt();
      Assertions.checkState(childAtomSize > 0, "childAtomSize should be positive");
      int childAtomType = parent.readInt();
      if (childAtomType == Atom.TYPE_esds || (isQuickTime && childAtomType == Atom.TYPE_wave)) {
        int esdsAtomPosition = childAtomType == Atom.TYPE_esds ? childPosition
            : findEsdsPosition(parent, childPosition, childAtomSize);
        if (esdsAtomPosition != C.POSITION_UNSET) {
          Pair<@NullableType String, byte @NullableType []> mimeTypeAndInitializationData =
              parseEsdsFromParent(parent, esdsAtomPosition);
          mimeType = mimeTypeAndInitializationData.first;
          @Nullable byte[] initializationDataBytes = mimeTypeAndInitializationData.second;
          if (initializationDataBytes != null) {
            if (MimeTypes.AUDIO_AAC.equals(mimeType)) {
              // Update sampleRate and channelCount from the AudioSpecificConfig initialization
              // data, which is more reliable. See [Internal: b/10903778].
              AacUtil.Config aacConfig = AacUtil.parseAudioSpecificConfig(initializationDataBytes);
              sampleRate = aacConfig.sampleRateHz;
              channelCount = aacConfig.channelCount;
              codecs = aacConfig.codecs;
            }
            initializationData = ImmutableList.of(initializationDataBytes);
          }
        }
      } else if (childAtomType == Atom.TYPE_dac3) {
        parent.setPosition(Atom.HEADER_SIZE + childPosition);
        out.format = Ac3Util.parseAc3AnnexFFormat(parent, Integer.toString(trackId), language,
            drmInitData);
      } else if (childAtomType == Atom.TYPE_dec3) {
        parent.setPosition(Atom.HEADER_SIZE + childPosition);
        out.format = Ac3Util.parseEAc3AnnexFFormat(parent, Integer.toString(trackId), language,
            drmInitData);
      } else if (childAtomType == Atom.TYPE_dac4) {
        parent.setPosition(Atom.HEADER_SIZE + childPosition);
        out.format =
            Ac4Util.parseAc4AnnexEFormat(parent, Integer.toString(trackId), language, drmInitData);
      } else if (childAtomType == Atom.TYPE_ddts) {
        out.format =
            new Format.Builder()
                .setId(trackId)
                .setSampleMimeType(mimeType)
                .setChannelCount(channelCount)
                .setSampleRate(sampleRate)
                .setDrmInitData(drmInitData)
                .setLanguage(language)
                .build();
      } else if (childAtomType == Atom.TYPE_dOps) {
        // Build an Opus Identification Header (defined in RFC-7845) by concatenating the Opus Magic
        // Signature and the body of the dOps atom.
        int childAtomBodySize = childAtomSize - Atom.HEADER_SIZE;
        byte[] headerBytes = Arrays.copyOf(opusMagic, opusMagic.length + childAtomBodySize);
        parent.setPosition(childPosition + Atom.HEADER_SIZE);
        parent.readBytes(headerBytes, opusMagic.length, childAtomBodySize);
        initializationData = OpusUtil.buildInitializationData(headerBytes);
      } else if (childAtomType == Atom.TYPE_dfLa) {
        int childAtomBodySize = childAtomSize - Atom.FULL_HEADER_SIZE;
        byte[] initializationDataBytes = new byte[4 + childAtomBodySize];
        initializationDataBytes[0] = 0x66; // f
        initializationDataBytes[1] = 0x4C; // L
        initializationDataBytes[2] = 0x61; // a
        initializationDataBytes[3] = 0x43; // C
        parent.setPosition(childPosition + Atom.FULL_HEADER_SIZE);
        parent.readBytes(initializationDataBytes, /* offset= */ 4, childAtomBodySize);
        initializationData = ImmutableList.of(initializationDataBytes);
      } else if (childAtomType == Atom.TYPE_alac) {
        int childAtomBodySize = childAtomSize - Atom.FULL_HEADER_SIZE;
        byte[] initializationDataBytes = new byte[childAtomBodySize];
        parent.setPosition(childPosition + Atom.FULL_HEADER_SIZE);
        parent.readBytes(initializationDataBytes, /* offset= */ 0, childAtomBodySize);
        // Update sampleRate and channelCount from the AudioSpecificConfig initialization data,
        // which is more reliable. See https://github.com/google/ExoPlayer/pull/6629.
        Pair<Integer, Integer> audioSpecificConfig =
            CodecSpecificDataUtil.parseAlacAudioSpecificConfig(initializationDataBytes);
        sampleRate = audioSpecificConfig.first;
        channelCount = audioSpecificConfig.second;
        initializationData = ImmutableList.of(initializationDataBytes);
      }
      childPosition += childAtomSize;
    }

    if (out.format == null && mimeType != null) {
      out.format =
          new Format.Builder()
              .setId(trackId)
              .setSampleMimeType(mimeType)
              .setCodecs(codecs)
              .setChannelCount(channelCount)
              .setSampleRate(sampleRate)
              .setPcmEncoding(pcmEncoding)
              .setInitializationData(initializationData)
              .setDrmInitData(drmInitData)
              .setLanguage(language)
              .build();
    }
  }

  /**
   * Returns the position of the esds box within a parent, or {@link C#POSITION_UNSET} if no esds
   * box is found
   */
  private static int findEsdsPosition(ParsableByteArray parent, int position, int size) {
    int childAtomPosition = parent.getPosition();
    while (childAtomPosition - position < size) {
      parent.setPosition(childAtomPosition);
      int childAtomSize = parent.readInt();
      Assertions.checkState(childAtomSize > 0, "childAtomSize should be positive");
      int childType = parent.readInt();
      if (childType == Atom.TYPE_esds) {
        return childAtomPosition;
      }
      childAtomPosition += childAtomSize;
    }
    return C.POSITION_UNSET;
  }

  /** Returns codec-specific initialization data contained in an esds box. */
  private static Pair<@NullableType String, byte @NullableType []> parseEsdsFromParent(
      ParsableByteArray parent, int position) {
    parent.setPosition(position + Atom.HEADER_SIZE + 4);
    // Start of the ES_Descriptor (defined in ISO/IEC 14496-1)
    parent.skipBytes(1); // ES_Descriptor tag
    parseExpandableClassSize(parent);
    parent.skipBytes(2); // ES_ID

    int flags = parent.readUnsignedByte();
    if ((flags & 0x80 /* streamDependenceFlag */) != 0) {
      parent.skipBytes(2);
    }
    if ((flags & 0x40 /* URL_Flag */) != 0) {
      parent.skipBytes(parent.readUnsignedShort());
    }
    if ((flags & 0x20 /* OCRstreamFlag */) != 0) {
      parent.skipBytes(2);
    }

    // Start of the DecoderConfigDescriptor (defined in ISO/IEC 14496-1)
    parent.skipBytes(1); // DecoderConfigDescriptor tag
    parseExpandableClassSize(parent);

    // Set the MIME type based on the object type indication (ISO/IEC 14496-1 table 5).
    int objectTypeIndication = parent.readUnsignedByte();
    @Nullable String mimeType = getMimeTypeFromMp4ObjectType(objectTypeIndication);
    if (MimeTypes.AUDIO_MPEG.equals(mimeType)
        || MimeTypes.AUDIO_DTS.equals(mimeType)
        || MimeTypes.AUDIO_DTS_HD.equals(mimeType)) {
      return Pair.create(mimeType, null);
    }

    parent.skipBytes(12);

    // Start of the DecoderSpecificInfo.
    parent.skipBytes(1); // DecoderSpecificInfo tag
    int initializationDataSize = parseExpandableClassSize(parent);
    byte[] initializationData = new byte[initializationDataSize];
    parent.readBytes(initializationData, 0, initializationDataSize);
    return Pair.create(mimeType, initializationData);
  }

  /**
   * Parses encryption data from an audio/video sample entry, returning a pair consisting of the
   * unencrypted atom type and a {@link TrackEncryptionBox}. Null is returned if no common
   * encryption sinf atom was present.
   */
  @Nullable
  private static Pair<Integer, TrackEncryptionBox> parseSampleEntryEncryptionData(
      ParsableByteArray parent, int position, int size) {
    int childPosition = parent.getPosition();
    while (childPosition - position < size) {
      parent.setPosition(childPosition);
      int childAtomSize = parent.readInt();
      Assertions.checkState(childAtomSize > 0, "childAtomSize should be positive");
      int childAtomType = parent.readInt();
      if (childAtomType == Atom.TYPE_sinf) {
        @Nullable
        Pair<Integer, TrackEncryptionBox> result =
            parseCommonEncryptionSinfFromParent(parent, childPosition, childAtomSize);
        if (result != null) {
          return result;
        }
      }
      childPosition += childAtomSize;
    }
    return null;
  }

  @Nullable
  /* package */ static Pair<Integer, TrackEncryptionBox> parseCommonEncryptionSinfFromParent(
      ParsableByteArray parent, int position, int size) {
    int childPosition = position + Atom.HEADER_SIZE;
    int schemeInformationBoxPosition = C.POSITION_UNSET;
    int schemeInformationBoxSize = 0;
    @Nullable String schemeType = null;
    @Nullable Integer dataFormat = null;
    while (childPosition - position < size) {
      parent.setPosition(childPosition);
      int childAtomSize = parent.readInt();
      int childAtomType = parent.readInt();
      if (childAtomType == Atom.TYPE_frma) {
        dataFormat = parent.readInt();
      } else if (childAtomType == Atom.TYPE_schm) {
        parent.skipBytes(4);
        // Common encryption scheme_type values are defined in ISO/IEC 23001-7:2016, section 4.1.
        schemeType = parent.readString(4);
      } else if (childAtomType == Atom.TYPE_schi) {
        schemeInformationBoxPosition = childPosition;
        schemeInformationBoxSize = childAtomSize;
      }
      childPosition += childAtomSize;
    }

    if (C.CENC_TYPE_cenc.equals(schemeType) || C.CENC_TYPE_cbc1.equals(schemeType)
        || C.CENC_TYPE_cens.equals(schemeType) || C.CENC_TYPE_cbcs.equals(schemeType)) {
      Assertions.checkStateNotNull(dataFormat, "frma atom is mandatory");
      Assertions.checkState(
          schemeInformationBoxPosition != C.POSITION_UNSET, "schi atom is mandatory");
      TrackEncryptionBox encryptionBox =
          Assertions.checkStateNotNull(
              parseSchiFromParent(
                  parent, schemeInformationBoxPosition, schemeInformationBoxSize, schemeType),
              "tenc atom is mandatory");
      return Pair.create(dataFormat, encryptionBox);
    } else {
      return null;
    }
  }

  @Nullable
  private static TrackEncryptionBox parseSchiFromParent(
      ParsableByteArray parent, int position, int size, String schemeType) {
    int childPosition = position + Atom.HEADER_SIZE;
    while (childPosition - position < size) {
      parent.setPosition(childPosition);
      int childAtomSize = parent.readInt();
      int childAtomType = parent.readInt();
      if (childAtomType == Atom.TYPE_tenc) {
        int fullAtom = parent.readInt();
        int version = Atom.parseFullAtomVersion(fullAtom);
        parent.skipBytes(1); // reserved = 0.
        int defaultCryptByteBlock = 0;
        int defaultSkipByteBlock = 0;
        if (version == 0) {
          parent.skipBytes(1); // reserved = 0.
        } else /* version 1 or greater */ {
          int patternByte = parent.readUnsignedByte();
          defaultCryptByteBlock = (patternByte & 0xF0) >> 4;
          defaultSkipByteBlock = patternByte & 0x0F;
        }
        boolean defaultIsProtected = parent.readUnsignedByte() == 1;
        int defaultPerSampleIvSize = parent.readUnsignedByte();
        byte[] defaultKeyId = new byte[16];
        parent.readBytes(defaultKeyId, 0, defaultKeyId.length);
        byte[] constantIv = null;
        if (defaultIsProtected && defaultPerSampleIvSize == 0) {
          int constantIvSize = parent.readUnsignedByte();
          constantIv = new byte[constantIvSize];
          parent.readBytes(constantIv, 0, constantIvSize);
        }
        return new TrackEncryptionBox(defaultIsProtected, schemeType, defaultPerSampleIvSize,
            defaultKeyId, defaultCryptByteBlock, defaultSkipByteBlock, constantIv);
      }
      childPosition += childAtomSize;
    }
    return null;
  }

  /** Parses the proj box from sv3d box, as specified by https://github.com/google/spatial-media. */
  @Nullable
  private static byte[] parseProjFromParent(ParsableByteArray parent, int position, int size) {
    int childPosition = position + Atom.HEADER_SIZE;
    while (childPosition - position < size) {
      parent.setPosition(childPosition);
      int childAtomSize = parent.readInt();
      int childAtomType = parent.readInt();
      if (childAtomType == Atom.TYPE_proj) {
        return Arrays.copyOfRange(parent.getData(), childPosition, childPosition + childAtomSize);
      }
      childPosition += childAtomSize;
    }
    return null;
  }

  /** Parses the size of an expandable class, as specified by ISO/IEC 14496-1 subsection 8.3.3. */
  private static int parseExpandableClassSize(ParsableByteArray data) {
    int currentByte = data.readUnsignedByte();
    int size = currentByte & 0x7F;
    while ((currentByte & 0x80) == 0x80) {
      currentByte = data.readUnsignedByte();
      size = (size << 7) | (currentByte & 0x7F);
    }
    return size;
  }

  /** Returns whether it's possible to apply the specified edit using gapless playback info. */
  private static boolean canApplyEditWithGaplessInfo(
      long[] timestamps, long duration, long editStartTime, long editEndTime) {
    int lastIndex = timestamps.length - 1;
    int latestDelayIndex = Util.constrainValue(MAX_GAPLESS_TRIM_SIZE_SAMPLES, 0, lastIndex);
    int earliestPaddingIndex =
        Util.constrainValue(timestamps.length - MAX_GAPLESS_TRIM_SIZE_SAMPLES, 0, lastIndex);
    return timestamps[0] <= editStartTime
        && editStartTime < timestamps[latestDelayIndex]
        && timestamps[earliestPaddingIndex] < editEndTime
        && editEndTime <= duration;
  }

  private AtomParsers() {
    // Prevent instantiation.
  }

  private static final class ChunkIterator {

    public final int length;

    public int index;
    public int numSamples;
    public long offset;

    private final boolean chunkOffsetsAreLongs;
    private final ParsableByteArray chunkOffsets;
    private final ParsableByteArray stsc;

    private int nextSamplesPerChunkChangeIndex;
    private int remainingSamplesPerChunkChanges;

    public ChunkIterator(ParsableByteArray stsc, ParsableByteArray chunkOffsets,
        boolean chunkOffsetsAreLongs) {
      this.stsc = stsc;
      this.chunkOffsets = chunkOffsets;
      this.chunkOffsetsAreLongs = chunkOffsetsAreLongs;
      chunkOffsets.setPosition(Atom.FULL_HEADER_SIZE);
      length = chunkOffsets.readUnsignedIntToInt();
      stsc.setPosition(Atom.FULL_HEADER_SIZE);
      remainingSamplesPerChunkChanges = stsc.readUnsignedIntToInt();
      Assertions.checkState(stsc.readInt() == 1, "first_chunk must be 1");
      index = -1;
    }

    public boolean moveNext() {
      if (++index == length) {
        return false;
      }
      offset = chunkOffsetsAreLongs ? chunkOffsets.readUnsignedLongToLong()
          : chunkOffsets.readUnsignedInt();
      if (index == nextSamplesPerChunkChangeIndex) {
        numSamples = stsc.readUnsignedIntToInt();
        stsc.skipBytes(4); // Skip sample_description_index
        nextSamplesPerChunkChangeIndex = --remainingSamplesPerChunkChanges > 0
            ? (stsc.readUnsignedIntToInt() - 1) : C.INDEX_UNSET;
      }
      return true;
    }

  }

  /**
   * Holds data parsed from a tkhd atom.
   */
  private static final class TkhdData {

    private final int id;
    private final long duration;
    private final int rotationDegrees;

    public TkhdData(int id, long duration, int rotationDegrees) {
      this.id = id;
      this.duration = duration;
      this.rotationDegrees = rotationDegrees;
    }

  }

  /**
   * Holds data parsed from an stsd atom and its children.
   */
  private static final class StsdData {

    public static final int STSD_HEADER_SIZE = 8;

    public final TrackEncryptionBox[] trackEncryptionBoxes;

    @Nullable public Format format;
    public int nalUnitLengthFieldLength;
    @Track.Transformation public int requiredSampleTransformation;

    public StsdData(int numberOfEntries) {
      trackEncryptionBoxes = new TrackEncryptionBox[numberOfEntries];
      requiredSampleTransformation = Track.TRANSFORMATION_NONE;
    }

  }

  /**
   * A box containing sample sizes (e.g. stsz, stz2).
   */
  private interface SampleSizeBox {

    /**
     * Returns the number of samples.
     */
    int getSampleCount();

    /**
     * Returns the size for the next sample.
     */
    int readNextSampleSize();

    /**
     * Returns whether samples have a fixed size.
     */
    boolean isFixedSampleSize();

  }

  /**
   * An stsz sample size box.
   */
  /* package */ static final class StszSampleSizeBox implements SampleSizeBox {

    private final int fixedSampleSize;
    private final int sampleCount;
    private final ParsableByteArray data;

    public StszSampleSizeBox(Atom.LeafAtom stszAtom) {
      data = stszAtom.data;
      data.setPosition(Atom.FULL_HEADER_SIZE);
      fixedSampleSize = data.readUnsignedIntToInt();
      sampleCount = data.readUnsignedIntToInt();
    }

    @Override
    public int getSampleCount() {
      return sampleCount;
    }

    @Override
    public int readNextSampleSize() {
      return fixedSampleSize == 0 ? data.readUnsignedIntToInt() : fixedSampleSize;
    }

    @Override
    public boolean isFixedSampleSize() {
      return fixedSampleSize != 0;
    }

  }

  /**
   * An stz2 sample size box.
   */
  /* package */ static final class Stz2SampleSizeBox implements SampleSizeBox {

    private final ParsableByteArray data;
    private final int sampleCount;
    private final int fieldSize; // Can be 4, 8, or 16.

    // Used only if fieldSize == 4.
    private int sampleIndex;
    private int currentByte;

    public Stz2SampleSizeBox(Atom.LeafAtom stz2Atom) {
      data = stz2Atom.data;
      data.setPosition(Atom.FULL_HEADER_SIZE);
      fieldSize = data.readUnsignedIntToInt() & 0x000000FF;
      sampleCount = data.readUnsignedIntToInt();
    }

    @Override
    public int getSampleCount() {
      return sampleCount;
    }

    @Override
    public int readNextSampleSize() {
      if (fieldSize == 8) {
        return data.readUnsignedByte();
      } else if (fieldSize == 16) {
        return data.readUnsignedShort();
      } else {
        // fieldSize == 4.
        if ((sampleIndex++ % 2) == 0) {
          // Read the next byte into our cached byte when we are reading the upper bits.
          currentByte = data.readUnsignedByte();
          // Read the upper bits from the byte and shift them to the lower 4 bits.
          return (currentByte & 0xF0) >> 4;
        } else {
          // Mask out the upper 4 bits of the last byte we read.
          return currentByte & 0x0F;
        }
      }
    }

    @Override
    public boolean isFixedSampleSize() {
      return false;
    }

  }

}<|MERGE_RESOLUTION|>--- conflicted
+++ resolved
@@ -258,23 +258,12 @@
       duration = tkhdData.duration;
     }
     long movieTimescale = parseMvhd(mvhd.data);
-
-    Atom.ContainerAtom stbl = mdia.getContainerAtomOfType(Atom.TYPE_minf)
-        .getContainerAtomOfType(Atom.TYPE_stbl);
-
-    Pair<Long, String> mdhdData = parseMdhd(mdia.getLeafAtomOfType(Atom.TYPE_mdhd).data);
-
     long durationUs;
     if (duration == C.TIME_UNSET) {
       durationUs = C.TIME_UNSET;
     } else {
-      durationUs = Util.scaleLargeTimestamp(duration, C.MICROS_PER_SECOND, mdhdData.first);
-    }
-<<<<<<< HEAD
-
-    StsdData stsdData = parseStsd(stbl.getLeafAtomOfType(Atom.TYPE_stsd).data, tkhdData.id,
-        tkhdData.rotationDegrees, mdhdData.second, drmInitData, isQuickTime);
-=======
+      durationUs = Util.scaleLargeTimestamp(duration, C.MICROS_PER_SECOND, movieTimescale);
+    }
     Atom.ContainerAtom stbl =
         checkNotNull(
             checkNotNull(mdia.getContainerAtomOfType(Atom.TYPE_minf))
@@ -290,7 +279,6 @@
             mdhdData.second,
             drmInitData,
             isQuickTime);
->>>>>>> ad0e3eed
     @Nullable long[] editListDurations = null;
     @Nullable long[] editListMediaTimes = null;
     if (!ignoreEditLists) {
