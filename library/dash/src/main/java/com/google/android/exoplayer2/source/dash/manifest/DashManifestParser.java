/*
 * Copyright (C) 2016 The Android Open Source Project
 *
 * Licensed under the Apache License, Version 2.0 (the "License");
 * you may not use this file except in compliance with the License.
 * You may obtain a copy of the License at
 *
 *      http://www.apache.org/licenses/LICENSE-2.0
 *
 * Unless required by applicable law or agreed to in writing, software
 * distributed under the License is distributed on an "AS IS" BASIS,
 * WITHOUT WARRANTIES OR CONDITIONS OF ANY KIND, either express or implied.
 * See the License for the specific language governing permissions and
 * limitations under the License.
 */
package com.google.android.exoplayer2.source.dash.manifest;

import android.net.Uri;
import android.text.TextUtils;
import android.util.Base64;
import android.util.Log;
import android.util.Pair;
import com.google.android.exoplayer2.C;
import com.google.android.exoplayer2.Format;
import com.google.android.exoplayer2.ParserException;
import com.google.android.exoplayer2.drm.DrmInitData;
import com.google.android.exoplayer2.drm.DrmInitData.SchemeData;
import com.google.android.exoplayer2.extractor.mp4.PsshAtomUtil;
import com.google.android.exoplayer2.source.dash.manifest.SegmentBase.SegmentList;
import com.google.android.exoplayer2.source.dash.manifest.SegmentBase.SegmentTemplate;
import com.google.android.exoplayer2.source.dash.manifest.SegmentBase.SegmentTimelineElement;
import com.google.android.exoplayer2.source.dash.manifest.SegmentBase.SingleSegmentBase;
import com.google.android.exoplayer2.upstream.ParsingLoadable;
import com.google.android.exoplayer2.util.Assertions;
import com.google.android.exoplayer2.util.MimeTypes;
import com.google.android.exoplayer2.util.UriUtil;
import com.google.android.exoplayer2.util.Util;
import com.google.android.exoplayer2.util.XmlPullParserUtil;
import java.io.IOException;
import java.io.InputStream;
import java.util.ArrayList;
import java.util.List;
import java.util.UUID;
import java.util.regex.Matcher;
import java.util.regex.Pattern;
import org.xml.sax.helpers.DefaultHandler;
import org.xmlpull.v1.XmlPullParser;
import org.xmlpull.v1.XmlPullParserException;
import org.xmlpull.v1.XmlPullParserFactory;

/**
 * A parser of media presentation description files.
 */
public class DashManifestParser extends DefaultHandler
    implements ParsingLoadable.Parser<DashManifest> {

  private static final String TAG = "MpdParser";

  private static final Pattern FRAME_RATE_PATTERN = Pattern.compile("(\\d+)(?:/(\\d+))?");

  private static final Pattern CEA_608_ACCESSIBILITY_PATTERN = Pattern.compile("CC([1-4])=.*");
  private static final Pattern CEA_708_ACCESSIBILITY_PATTERN =
      Pattern.compile("([1-9]|[1-5][0-9]|6[0-3])=.*");

  private final String contentId;
  private final XmlPullParserFactory xmlParserFactory;

  /**
   * Equivalent to calling {@code new DashManifestParser(null)}.
   */
  public DashManifestParser() {
    this(null);
  }

  /**
   * @param contentId An optional content identifier to include in the parsed manifest.
   */
  public DashManifestParser(String contentId) {
    this.contentId = contentId;
    try {
      xmlParserFactory = XmlPullParserFactory.newInstance();
    } catch (XmlPullParserException e) {
      throw new RuntimeException("Couldn't create XmlPullParserFactory instance", e);
    }
  }

  // MPD parsing.

  @Override
  public DashManifest parse(Uri uri, InputStream inputStream) throws IOException {
    try {
      XmlPullParser xpp = xmlParserFactory.newPullParser();
      xpp.setInput(inputStream, null);
      int eventType = xpp.next();
      if (eventType != XmlPullParser.START_TAG || !"MPD".equals(xpp.getName())) {
        throw new ParserException(
            "inputStream does not contain a valid media presentation description");
      }
      return parseMediaPresentationDescription(xpp, uri.toString());
    } catch (XmlPullParserException e) {
      throw new ParserException(e);
    }
  }

  protected DashManifest parseMediaPresentationDescription(XmlPullParser xpp,
      String baseUrl) throws XmlPullParserException, IOException {
    long availabilityStartTime = parseDateTime(xpp, "availabilityStartTime", C.TIME_UNSET);
    long durationMs = parseDuration(xpp, "mediaPresentationDuration", C.TIME_UNSET);
    long minBufferTimeMs = parseDuration(xpp, "minBufferTime", C.TIME_UNSET);
    String typeString = xpp.getAttributeValue(null, "type");
    boolean dynamic = typeString != null && typeString.equals("dynamic");
    long minUpdateTimeMs = dynamic ? parseDuration(xpp, "minimumUpdatePeriod", C.TIME_UNSET)
        : C.TIME_UNSET;
    long timeShiftBufferDepthMs = dynamic
        ? parseDuration(xpp, "timeShiftBufferDepth", C.TIME_UNSET) : C.TIME_UNSET;
    long suggestedPresentationDelayMs = dynamic
        ? parseDuration(xpp, "suggestedPresentationDelay", C.TIME_UNSET) : C.TIME_UNSET;
    UtcTimingElement utcTiming = null;
    Uri location = null;

    List<Period> periods = new ArrayList<>();
    long nextPeriodStartMs = dynamic ? C.TIME_UNSET : 0;
    boolean seenEarlyAccessPeriod = false;
    boolean seenFirstBaseUrl = false;
    do {
      xpp.next();
      if (XmlPullParserUtil.isStartTag(xpp, "BaseURL")) {
        if (!seenFirstBaseUrl) {
          baseUrl = parseBaseUrl(xpp, baseUrl);
          seenFirstBaseUrl = true;
        }
      } else if (XmlPullParserUtil.isStartTag(xpp, "UTCTiming")) {
        utcTiming = parseUtcTiming(xpp);
      } else if (XmlPullParserUtil.isStartTag(xpp, "Location")) {
        location = Uri.parse(xpp.nextText());
      } else if (XmlPullParserUtil.isStartTag(xpp, "Period") && !seenEarlyAccessPeriod) {
        Pair<Period, Long> periodWithDurationMs = parsePeriod(xpp, baseUrl, nextPeriodStartMs);
        Period period = periodWithDurationMs.first;
        if (period.startMs == C.TIME_UNSET) {
          if (dynamic) {
            // This is an early access period. Ignore it. All subsequent periods must also be
            // early access.
            seenEarlyAccessPeriod = true;
          } else {
            throw new ParserException("Unable to determine start of period " + periods.size());
          }
        } else {
          long periodDurationMs = periodWithDurationMs.second;
          nextPeriodStartMs = periodDurationMs == C.TIME_UNSET ? C.TIME_UNSET
              : (period.startMs + periodDurationMs);
          periods.add(period);
        }
      }
    } while (!XmlPullParserUtil.isEndTag(xpp, "MPD"));

    if (durationMs == C.TIME_UNSET) {
      if (nextPeriodStartMs != C.TIME_UNSET) {
        // If we know the end time of the final period, we can use it as the duration.
        durationMs = nextPeriodStartMs;
      } else if (!dynamic) {
        throw new ParserException("Unable to determine duration of static manifest.");
      }
    }

    if (periods.isEmpty()) {
      throw new ParserException("No periods found.");
    }

    return buildMediaPresentationDescription(availabilityStartTime, durationMs, minBufferTimeMs,
        dynamic, minUpdateTimeMs, timeShiftBufferDepthMs, suggestedPresentationDelayMs, utcTiming,
        location, periods);
  }

  protected DashManifest buildMediaPresentationDescription(long availabilityStartTime,
      long durationMs, long minBufferTimeMs, boolean dynamic, long minUpdateTimeMs,
      long timeShiftBufferDepthMs, long suggestedPresentationDelayMs, UtcTimingElement utcTiming,
      Uri location, List<Period> periods) {
    return new DashManifest(availabilityStartTime, durationMs, minBufferTimeMs,
        dynamic, minUpdateTimeMs, timeShiftBufferDepthMs, suggestedPresentationDelayMs, utcTiming,
        location, periods);
  }

  protected UtcTimingElement parseUtcTiming(XmlPullParser xpp) {
    String schemeIdUri = xpp.getAttributeValue(null, "schemeIdUri");
    String value = xpp.getAttributeValue(null, "value");
    return buildUtcTimingElement(schemeIdUri, value);
  }

  protected UtcTimingElement buildUtcTimingElement(String schemeIdUri, String value) {
    return new UtcTimingElement(schemeIdUri, value);
  }

  protected Pair<Period, Long> parsePeriod(XmlPullParser xpp, String baseUrl, long defaultStartMs)
      throws XmlPullParserException, IOException {
    String id = xpp.getAttributeValue(null, "id");
    long startMs = parseDuration(xpp, "start", defaultStartMs);
    long durationMs = parseDuration(xpp, "duration", C.TIME_UNSET);
    SegmentBase segmentBase = null;
    List<AdaptationSet> adaptationSets = new ArrayList<>();
    boolean seenFirstBaseUrl = false;
    do {
      xpp.next();
      if (XmlPullParserUtil.isStartTag(xpp, "BaseURL")) {
        if (!seenFirstBaseUrl) {
          baseUrl = parseBaseUrl(xpp, baseUrl);
          seenFirstBaseUrl = true;
        }
      } else if (XmlPullParserUtil.isStartTag(xpp, "AdaptationSet")) {
        adaptationSets.add(parseAdaptationSet(xpp, baseUrl, segmentBase));
      } else if (XmlPullParserUtil.isStartTag(xpp, "SegmentBase")) {
        segmentBase = parseSegmentBase(xpp, null);
      } else if (XmlPullParserUtil.isStartTag(xpp, "SegmentList")) {
        segmentBase = parseSegmentList(xpp, null);
      } else if (XmlPullParserUtil.isStartTag(xpp, "SegmentTemplate")) {
        segmentBase = parseSegmentTemplate(xpp, null);
      }
    } while (!XmlPullParserUtil.isEndTag(xpp, "Period"));

    return Pair.create(buildPeriod(id, startMs, adaptationSets), durationMs);
  }

  protected Period buildPeriod(String id, long startMs, List<AdaptationSet> adaptationSets) {
    return new Period(id, startMs, adaptationSets);
  }

  // AdaptationSet parsing.

  protected AdaptationSet parseAdaptationSet(XmlPullParser xpp, String baseUrl,
      SegmentBase segmentBase) throws XmlPullParserException, IOException {
    int id = parseInt(xpp, "id", AdaptationSet.ID_UNSET);
    int contentType = parseContentType(xpp);

    String mimeType = xpp.getAttributeValue(null, "mimeType");
    String codecs = xpp.getAttributeValue(null, "codecs");
    int width = parseInt(xpp, "width", Format.NO_VALUE);
    int height = parseInt(xpp, "height", Format.NO_VALUE);
    float frameRate = parseFrameRate(xpp, Format.NO_VALUE);
    int audioChannels = Format.NO_VALUE;
    int audioSamplingRate = parseInt(xpp, "audioSamplingRate", Format.NO_VALUE);
    String language = xpp.getAttributeValue(null, "lang");
    String drmSchemeType = null;
    ArrayList<SchemeData> drmSchemeDatas = new ArrayList<>();
    ArrayList<Descriptor> inbandEventStreams = new ArrayList<>();
    ArrayList<Descriptor> accessibilityDescriptors = new ArrayList<>();
    ArrayList<Descriptor> supplementalProperties = new ArrayList<>();
    List<RepresentationInfo> representationInfos = new ArrayList<>();
    @C.SelectionFlags int selectionFlags = 0;

    boolean seenFirstBaseUrl = false;
    do {
      xpp.next();
      if (XmlPullParserUtil.isStartTag(xpp, "BaseURL")) {
        if (!seenFirstBaseUrl) {
          baseUrl = parseBaseUrl(xpp, baseUrl);
          seenFirstBaseUrl = true;
        }
      } else if (XmlPullParserUtil.isStartTag(xpp, "ContentProtection")) {
        Pair<String, SchemeData> contentProtection = parseContentProtection(xpp);
        if (contentProtection.first != null) {
          drmSchemeType = contentProtection.first;
        }
        if (contentProtection.second != null) {
          drmSchemeDatas.add(contentProtection.second);
        }
      } else if (XmlPullParserUtil.isStartTag(xpp, "ContentComponent")) {
        language = checkLanguageConsistency(language, xpp.getAttributeValue(null, "lang"));
        contentType = checkContentTypeConsistency(contentType, parseContentType(xpp));
      } else if (XmlPullParserUtil.isStartTag(xpp, "Role")) {
        selectionFlags |= parseRole(xpp);
      } else if (XmlPullParserUtil.isStartTag(xpp, "AudioChannelConfiguration")) {
        audioChannels = parseAudioChannelConfiguration(xpp);
      } else if (XmlPullParserUtil.isStartTag(xpp, "Accessibility")) {
        accessibilityDescriptors.add(parseDescriptor(xpp, "Accessibility"));
      } else if (XmlPullParserUtil.isStartTag(xpp, "SupplementalProperty")) {
        supplementalProperties.add(parseDescriptor(xpp, "SupplementalProperty"));
      } else if (XmlPullParserUtil.isStartTag(xpp, "Representation")) {
        RepresentationInfo representationInfo = parseRepresentation(xpp, baseUrl, mimeType, codecs,
            width, height, frameRate, audioChannels, audioSamplingRate, language,
            selectionFlags, accessibilityDescriptors, segmentBase);
        contentType = checkContentTypeConsistency(contentType,
            getContentType(representationInfo.format));
        representationInfos.add(representationInfo);
      } else if (XmlPullParserUtil.isStartTag(xpp, "SegmentBase")) {
        segmentBase = parseSegmentBase(xpp, (SingleSegmentBase) segmentBase);
      } else if (XmlPullParserUtil.isStartTag(xpp, "SegmentList")) {
        segmentBase = parseSegmentList(xpp, (SegmentList) segmentBase);
      } else if (XmlPullParserUtil.isStartTag(xpp, "SegmentTemplate")) {
        segmentBase = parseSegmentTemplate(xpp, (SegmentTemplate) segmentBase);
      } else if (XmlPullParserUtil.isStartTag(xpp, "InbandEventStream")) {
        inbandEventStreams.add(parseDescriptor(xpp, "InbandEventStream"));
      } else if (XmlPullParserUtil.isStartTag(xpp)) {
        parseAdaptationSetChild(xpp);
      }
    } while (!XmlPullParserUtil.isEndTag(xpp, "AdaptationSet"));

    // Build the representations.
    List<Representation> representations = new ArrayList<>(representationInfos.size());
    for (int i = 0; i < representationInfos.size(); i++) {
      representations.add(buildRepresentation(representationInfos.get(i), contentId,
          drmSchemeType, drmSchemeDatas, inbandEventStreams));
    }

    return buildAdaptationSet(id, contentType, representations, accessibilityDescriptors,
        supplementalProperties);
  }

  protected AdaptationSet buildAdaptationSet(int id, int contentType,
      List<Representation> representations, List<Descriptor> accessibilityDescriptors,
      List<Descriptor> supplementalProperties) {
    return new AdaptationSet(id, contentType, representations, accessibilityDescriptors,
        supplementalProperties);
  }

  protected int parseContentType(XmlPullParser xpp) {
    String contentType = xpp.getAttributeValue(null, "contentType");
    return TextUtils.isEmpty(contentType) ? C.TRACK_TYPE_UNKNOWN
        : MimeTypes.BASE_TYPE_AUDIO.equals(contentType) ? C.TRACK_TYPE_AUDIO
            : MimeTypes.BASE_TYPE_VIDEO.equals(contentType) ? C.TRACK_TYPE_VIDEO
                : MimeTypes.BASE_TYPE_TEXT.equals(contentType) ? C.TRACK_TYPE_TEXT
                    : C.TRACK_TYPE_UNKNOWN;
  }

  protected int getContentType(Format format) {
    String sampleMimeType = format.sampleMimeType;
    if (TextUtils.isEmpty(sampleMimeType)) {
      return C.TRACK_TYPE_UNKNOWN;
    } else if (MimeTypes.isVideo(sampleMimeType)) {
      return C.TRACK_TYPE_VIDEO;
    } else if (MimeTypes.isAudio(sampleMimeType)) {
      return C.TRACK_TYPE_AUDIO;
    } else if (mimeTypeIsRawText(sampleMimeType)) {
      return C.TRACK_TYPE_TEXT;
    }
    return C.TRACK_TYPE_UNKNOWN;
  }

  /**
   * Parses a ContentProtection element.
   *
   * @param xpp The parser from which to read.
   * @throws XmlPullParserException If an error occurs parsing the element.
   * @throws IOException If an error occurs reading the element.
   * @return The scheme type and/or {@link SchemeData} parsed from the ContentProtection element.
   *     Either or both may be null, depending on the ContentProtection element being parsed.
   */
  protected Pair<String, SchemeData> parseContentProtection(XmlPullParser xpp)
      throws XmlPullParserException, IOException {
    String schemeIdUri = xpp.getAttributeValue(null, "schemeIdUri");
    boolean isPlayReady = "urn:uuid:9a04f079-9840-4286-ab92-e65be0885f95".equals(schemeIdUri);
    String schemeType = null;
    byte[] data = null;
    UUID uuid = null;
    boolean requiresSecureDecoder = false;

    if ("urn:mpeg:dash:mp4protection:2011".equals(schemeIdUri)) {
      schemeType = xpp.getAttributeValue(null, "value");
      String defaultKid = xpp.getAttributeValue(null, "cenc:default_KID");
      if (defaultKid != null) {
        UUID keyId = UUID.fromString(defaultKid);
        data = PsshAtomUtil.buildPsshAtom(C.COMMON_PSSH_UUID, new UUID[] {keyId}, null);
        uuid = C.COMMON_PSSH_UUID;
      }
    }

    do {
      xpp.next();
      if (data == null && XmlPullParserUtil.isStartTag(xpp, "cenc:pssh")
          && xpp.next() == XmlPullParser.TEXT) {
        // The cenc:pssh element is defined in 23001-7:2015.
        data = Base64.decode(xpp.getText(), Base64.DEFAULT);
        uuid = PsshAtomUtil.parseUuid(data);
        if (uuid == null) {
          Log.w(TAG, "Skipping malformed cenc:pssh data");
          data = null;
        }
      } else if (data == null && isPlayReady && XmlPullParserUtil.isStartTag(xpp, "mspr:pro")
          && xpp.next() == XmlPullParser.TEXT) {
        // The mspr:pro element is defined in DASH Content Protection using Microsoft PlayReady.
        data = PsshAtomUtil.buildPsshAtom(C.PLAYREADY_UUID,
            Base64.decode(xpp.getText(), Base64.DEFAULT));
        uuid = C.PLAYREADY_UUID;
      } else if (XmlPullParserUtil.isStartTag(xpp, "widevine:license")) {
        String robustnessLevel = xpp.getAttributeValue(null, "robustness_level");
        requiresSecureDecoder = robustnessLevel != null && robustnessLevel.startsWith("HW");
      }
    } while (!XmlPullParserUtil.isEndTag(xpp, "ContentProtection"));
    SchemeData schemeData = data != null
        ? new SchemeData(uuid, MimeTypes.VIDEO_MP4, data, requiresSecureDecoder) : null;
    return Pair.create(schemeType, schemeData);
  }

  /**
   * Parses a Role element.
   *
   * @param xpp The parser from which to read.
   * @throws XmlPullParserException If an error occurs parsing the element.
   * @throws IOException If an error occurs reading the element.
   * @return {@link C.SelectionFlags} parsed from the element.
   */
  protected int parseRole(XmlPullParser xpp) throws XmlPullParserException, IOException {
    String schemeIdUri = parseString(xpp, "schemeIdUri", null);
    String value = parseString(xpp, "value", null);
    do {
      xpp.next();
    } while (!XmlPullParserUtil.isEndTag(xpp, "Role"));
    return "urn:mpeg:dash:role:2011".equals(schemeIdUri) && "main".equals(value)
        ? C.SELECTION_FLAG_DEFAULT : 0;
  }

  /**
   * Parses children of AdaptationSet elements not specifically parsed elsewhere.
   *
   * @param xpp The XmpPullParser from which the AdaptationSet child should be parsed.
   * @throws XmlPullParserException If an error occurs parsing the element.
   * @throws IOException If an error occurs reading the element.
   */
  protected void parseAdaptationSetChild(XmlPullParser xpp)
      throws XmlPullParserException, IOException {
    // pass
  }

  // Representation parsing.

  protected RepresentationInfo parseRepresentation(XmlPullParser xpp, String baseUrl,
      String adaptationSetMimeType, String adaptationSetCodecs, int adaptationSetWidth,
      int adaptationSetHeight, float adaptationSetFrameRate, int adaptationSetAudioChannels,
      int adaptationSetAudioSamplingRate, String adaptationSetLanguage,
      @C.SelectionFlags int adaptationSetSelectionFlags,
      List<Descriptor> adaptationSetAccessibilityDescriptors, SegmentBase segmentBase)
      throws XmlPullParserException, IOException {
    String id = xpp.getAttributeValue(null, "id");
    int bandwidth = parseInt(xpp, "bandwidth", Format.NO_VALUE);

    String mimeType = parseString(xpp, "mimeType", adaptationSetMimeType);
    String codecs = parseString(xpp, "codecs", adaptationSetCodecs);
    int width = parseInt(xpp, "width", adaptationSetWidth);
    int height = parseInt(xpp, "height", adaptationSetHeight);
    float frameRate = parseFrameRate(xpp, adaptationSetFrameRate);
    int audioChannels = adaptationSetAudioChannels;
    int audioSamplingRate = parseInt(xpp, "audioSamplingRate", adaptationSetAudioSamplingRate);
    String drmSchemeType = null;
    ArrayList<SchemeData> drmSchemeDatas = new ArrayList<>();
    ArrayList<Descriptor> inbandEventStreams = new ArrayList<>();

    boolean seenFirstBaseUrl = false;
    do {
      xpp.next();
      if (XmlPullParserUtil.isStartTag(xpp, "BaseURL")) {
        if (!seenFirstBaseUrl) {
          baseUrl = parseBaseUrl(xpp, baseUrl);
          seenFirstBaseUrl = true;
        }
      } else if (XmlPullParserUtil.isStartTag(xpp, "AudioChannelConfiguration")) {
        audioChannels = parseAudioChannelConfiguration(xpp);
      } else if (XmlPullParserUtil.isStartTag(xpp, "SegmentBase")) {
        segmentBase = parseSegmentBase(xpp, (SingleSegmentBase) segmentBase);
      } else if (XmlPullParserUtil.isStartTag(xpp, "SegmentList")) {
        segmentBase = parseSegmentList(xpp, (SegmentList) segmentBase);
      } else if (XmlPullParserUtil.isStartTag(xpp, "SegmentTemplate")) {
        segmentBase = parseSegmentTemplate(xpp, (SegmentTemplate) segmentBase);
      } else if (XmlPullParserUtil.isStartTag(xpp, "ContentProtection")) {
        Pair<String, SchemeData> contentProtection = parseContentProtection(xpp);
        if (contentProtection.first != null) {
          drmSchemeType = contentProtection.first;
        }
        if (contentProtection.second != null) {
          drmSchemeDatas.add(contentProtection.second);
        }
      } else if (XmlPullParserUtil.isStartTag(xpp, "InbandEventStream")) {
        inbandEventStreams.add(parseDescriptor(xpp, "InbandEventStream"));
      }
    } while (!XmlPullParserUtil.isEndTag(xpp, "Representation"));

    Format format = buildFormat(id, mimeType, width, height, frameRate, audioChannels,
        audioSamplingRate, bandwidth, adaptationSetLanguage, adaptationSetSelectionFlags,
        adaptationSetAccessibilityDescriptors, codecs);
    segmentBase = segmentBase != null ? segmentBase : new SingleSegmentBase();

    return new RepresentationInfo(format, baseUrl, segmentBase, drmSchemeType, drmSchemeDatas,
        inbandEventStreams);
  }

  protected Format buildFormat(String id, String containerMimeType, int width, int height,
      float frameRate, int audioChannels, int audioSamplingRate, int bitrate, String language,
      @C.SelectionFlags int selectionFlags, List<Descriptor> accessibilityDescriptors,
      String codecs) {
    String sampleMimeType = getSampleMimeType(containerMimeType, codecs);
    if (sampleMimeType != null) {
      if (MimeTypes.isVideo(sampleMimeType)) {
        return Format.createVideoContainerFormat(id, containerMimeType, sampleMimeType, codecs,
            bitrate, width, height, frameRate, null, selectionFlags);
      } else if (MimeTypes.isAudio(sampleMimeType)) {
        return Format.createAudioContainerFormat(id, containerMimeType, sampleMimeType, codecs,
            bitrate, audioChannels, audioSamplingRate, null, selectionFlags, language);
      } else if (mimeTypeIsRawText(sampleMimeType)) {
        int accessibilityChannel;
        if (MimeTypes.APPLICATION_CEA608.equals(sampleMimeType)) {
          accessibilityChannel = parseCea608AccessibilityChannel(accessibilityDescriptors);
        } else if (MimeTypes.APPLICATION_CEA708.equals(sampleMimeType)) {
          accessibilityChannel = parseCea708AccessibilityChannel(accessibilityDescriptors);
        } else {
          accessibilityChannel = Format.NO_VALUE;
        }
        return Format.createTextContainerFormat(id, containerMimeType, sampleMimeType, codecs,
            bitrate, selectionFlags, language, accessibilityChannel);
      }
    }
    return Format.createContainerFormat(id, containerMimeType, sampleMimeType, codecs, bitrate,
        selectionFlags, language);
  }

  protected Representation buildRepresentation(RepresentationInfo representationInfo,
      String contentId, String extraDrmSchemeType, ArrayList<SchemeData> extraDrmSchemeDatas,
      ArrayList<Descriptor> extraInbandEventStreams) {
    Format format = representationInfo.format;
    String drmSchemeType = representationInfo.drmSchemeType != null
        ? representationInfo.drmSchemeType : extraDrmSchemeType;
    ArrayList<SchemeData> drmSchemeDatas = representationInfo.drmSchemeDatas;
    drmSchemeDatas.addAll(extraDrmSchemeDatas);
    if (!drmSchemeDatas.isEmpty()) {
      DrmInitData drmInitData = new DrmInitData(drmSchemeDatas);
      if (drmSchemeType != null) {
        drmInitData = drmInitData.copyWithSchemeType(drmSchemeType);
      }
      format = format.copyWithDrmInitData(drmInitData);
    }
    ArrayList<Descriptor> inbandEventStremas = representationInfo.inbandEventStreams;
    inbandEventStremas.addAll(extraInbandEventStreams);
    return Representation.newInstance(contentId, Representation.REVISION_ID_DEFAULT, format,
        representationInfo.baseUrl, representationInfo.segmentBase, inbandEventStremas);
  }

  // SegmentBase, SegmentList and SegmentTemplate parsing.

  protected SingleSegmentBase parseSegmentBase(XmlPullParser xpp, SingleSegmentBase parent)
      throws XmlPullParserException, IOException {

    long timescale = parseLong(xpp, "timescale", parent != null ? parent.timescale : 1);
    long presentationTimeOffset = parseLong(xpp, "presentationTimeOffset",
        parent != null ? parent.presentationTimeOffset : 0);

    long indexStart = parent != null ? parent.indexStart : 0;
    long indexLength = parent != null ? parent.indexLength : 0;
    String indexRangeText = xpp.getAttributeValue(null, "indexRange");
    if (indexRangeText != null) {
      String[] indexRange = indexRangeText.split("-");
      indexStart = Long.parseLong(indexRange[0]);
      indexLength = Long.parseLong(indexRange[1]) - indexStart + 1;
    }

    RangedUri initialization = parent != null ? parent.initialization : null;
    do {
      xpp.next();
      if (XmlPullParserUtil.isStartTag(xpp, "Initialization")) {
        initialization = parseInitialization(xpp);
      }
    } while (!XmlPullParserUtil.isEndTag(xpp, "SegmentBase"));

    return buildSingleSegmentBase(initialization, timescale, presentationTimeOffset, indexStart,
        indexLength);
  }

  protected SingleSegmentBase buildSingleSegmentBase(RangedUri initialization, long timescale,
      long presentationTimeOffset, long indexStart, long indexLength) {
    return new SingleSegmentBase(initialization, timescale, presentationTimeOffset, indexStart,
        indexLength);
  }

  protected SegmentList parseSegmentList(XmlPullParser xpp, SegmentList parent)
      throws XmlPullParserException, IOException {

    long timescale = parseLong(xpp, "timescale", parent != null ? parent.timescale : 1);
    long presentationTimeOffset = parseLong(xpp, "presentationTimeOffset",
        parent != null ? parent.presentationTimeOffset : 0);
    long duration = parseLong(xpp, "duration", parent != null ? parent.duration : C.TIME_UNSET);
    int startNumber = parseInt(xpp, "startNumber", parent != null ? parent.startNumber : 1);

    RangedUri initialization = null;
    List<SegmentTimelineElement> timeline = null;
    List<RangedUri> segments = null;

    do {
      xpp.next();
      if (XmlPullParserUtil.isStartTag(xpp, "Initialization")) {
        initialization = parseInitialization(xpp);
      } else if (XmlPullParserUtil.isStartTag(xpp, "SegmentTimeline")) {
        timeline = parseSegmentTimeline(xpp);
      } else if (XmlPullParserUtil.isStartTag(xpp, "SegmentURL")) {
        if (segments == null) {
          segments = new ArrayList<>();
        }
        segments.add(parseSegmentUrl(xpp));
      }
    } while (!XmlPullParserUtil.isEndTag(xpp, "SegmentList"));

    if (parent != null) {
      initialization = initialization != null ? initialization : parent.initialization;
      timeline = timeline != null ? timeline : parent.segmentTimeline;
      segments = segments != null ? segments : parent.mediaSegments;
    }

    return buildSegmentList(initialization, timescale, presentationTimeOffset,
        startNumber, duration, timeline, segments);
  }

  protected SegmentList buildSegmentList(RangedUri initialization, long timescale,
      long presentationTimeOffset, int startNumber, long duration,
      List<SegmentTimelineElement> timeline, List<RangedUri> segments) {
    return new SegmentList(initialization, timescale, presentationTimeOffset,
        startNumber, duration, timeline, segments);
  }

  protected SegmentTemplate parseSegmentTemplate(XmlPullParser xpp, SegmentTemplate parent)
      throws XmlPullParserException, IOException {
    long timescale = parseLong(xpp, "timescale", parent != null ? parent.timescale : 1);
    long presentationTimeOffset = parseLong(xpp, "presentationTimeOffset",
        parent != null ? parent.presentationTimeOffset : 0);
    long duration = parseLong(xpp, "duration", parent != null ? parent.duration : C.TIME_UNSET);
    int startNumber = parseInt(xpp, "startNumber", parent != null ? parent.startNumber : 1);
    UrlTemplate mediaTemplate = parseUrlTemplate(xpp, "media",
        parent != null ? parent.mediaTemplate : null);
    UrlTemplate initializationTemplate = parseUrlTemplate(xpp, "initialization",
        parent != null ? parent.initializationTemplate : null);

    RangedUri initialization = null;
    List<SegmentTimelineElement> timeline = null;

    do {
      xpp.next();
      if (XmlPullParserUtil.isStartTag(xpp, "Initialization")) {
        initialization = parseInitialization(xpp);
      } else if (XmlPullParserUtil.isStartTag(xpp, "SegmentTimeline")) {
        timeline = parseSegmentTimeline(xpp);
      }
    } while (!XmlPullParserUtil.isEndTag(xpp, "SegmentTemplate"));

    if (parent != null) {
      initialization = initialization != null ? initialization : parent.initialization;
      timeline = timeline != null ? timeline : parent.segmentTimeline;
    }

    return buildSegmentTemplate(initialization, timescale, presentationTimeOffset,
        startNumber, duration, timeline, initializationTemplate, mediaTemplate);
  }

  protected SegmentTemplate buildSegmentTemplate(RangedUri initialization, long timescale,
      long presentationTimeOffset, int startNumber, long duration,
      List<SegmentTimelineElement> timeline, UrlTemplate initializationTemplate,
      UrlTemplate mediaTemplate) {
    return new SegmentTemplate(initialization, timescale, presentationTimeOffset,
        startNumber, duration, timeline, initializationTemplate, mediaTemplate);
  }

  protected List<SegmentTimelineElement> parseSegmentTimeline(XmlPullParser xpp)
      throws XmlPullParserException, IOException {
    List<SegmentTimelineElement> segmentTimeline = new ArrayList<>();
    long elapsedTime = 0;
    do {
      xpp.next();
      if (XmlPullParserUtil.isStartTag(xpp, "S")) {
        elapsedTime = parseLong(xpp, "t", elapsedTime);
        long duration = parseLong(xpp, "d", C.TIME_UNSET);
        int count = 1 + parseInt(xpp, "r", 0);
        for (int i = 0; i < count; i++) {
          segmentTimeline.add(buildSegmentTimelineElement(elapsedTime, duration));
          elapsedTime += duration;
        }
      }
    } while (!XmlPullParserUtil.isEndTag(xpp, "SegmentTimeline"));
    return segmentTimeline;
  }

  protected SegmentTimelineElement buildSegmentTimelineElement(long elapsedTime, long duration) {
    return new SegmentTimelineElement(elapsedTime, duration);
  }

  protected UrlTemplate parseUrlTemplate(XmlPullParser xpp, String name,
      UrlTemplate defaultValue) {
    String valueString = xpp.getAttributeValue(null, name);
    if (valueString != null) {
      return UrlTemplate.compile(valueString);
    }
    return defaultValue;
  }

  protected RangedUri parseInitialization(XmlPullParser xpp) {
    return parseRangedUrl(xpp, "sourceURL", "range");
  }

  protected RangedUri parseSegmentUrl(XmlPullParser xpp) {
    return parseRangedUrl(xpp, "media", "mediaRange");
  }

  protected RangedUri parseRangedUrl(XmlPullParser xpp, String urlAttribute,
      String rangeAttribute) {
    String urlText = xpp.getAttributeValue(null, urlAttribute);
    long rangeStart = 0;
    long rangeLength = C.LENGTH_UNSET;
    String rangeText = xpp.getAttributeValue(null, rangeAttribute);
    if (rangeText != null) {
      String[] rangeTextArray = rangeText.split("-");
      rangeStart = Long.parseLong(rangeTextArray[0]);
      if (rangeTextArray.length == 2) {
        rangeLength = Long.parseLong(rangeTextArray[1]) - rangeStart + 1;
      }
    }
    return buildRangedUri(urlText, rangeStart, rangeLength);
  }

  protected RangedUri buildRangedUri(String urlText, long rangeStart, long rangeLength) {
    return new RangedUri(urlText, rangeStart, rangeLength);
  }

  // AudioChannelConfiguration parsing.

  protected int parseAudioChannelConfiguration(XmlPullParser xpp)
      throws XmlPullParserException, IOException {
    String schemeIdUri = parseString(xpp, "schemeIdUri", null);
    int audioChannels = "urn:mpeg:dash:23003:3:audio_channel_configuration:2011".equals(schemeIdUri)
<<<<<<< HEAD
        ? parseInt(xpp, "value", Format.NO_VALUE) :
        ("tag:dolby.com,2014:dash:audio_channel_configuration:2011".equals(schemeIdUri)
        ? parseDolbyChannelConfiguration(xpp, "value", Format.NO_VALUE) : Format.NO_VALUE);
=======
        ? parseInt(xpp, "value", Format.NO_VALUE)
        : ("tag:dolby.com,2014:dash:audio_channel_configuration:2011".equals(schemeIdUri)
        ? parseDolbyChannelConfiguration(xpp) : Format.NO_VALUE);
>>>>>>> 0183a830
    do {
      xpp.next();
    } while (!XmlPullParserUtil.isEndTag(xpp, "AudioChannelConfiguration"));
    return audioChannels;
  }

  // Utility methods.

  /**
   * Derives a sample mimeType from a container mimeType and codecs attribute.
   *
   * @param containerMimeType The mimeType of the container.
   * @param codecs The codecs attribute.
   * @return The derived sample mimeType, or null if it could not be derived.
   */
  private static String getSampleMimeType(String containerMimeType, String codecs) {
    if (MimeTypes.isAudio(containerMimeType)) {
      return MimeTypes.getAudioMediaMimeType(codecs);
    } else if (MimeTypes.isVideo(containerMimeType)) {
      return MimeTypes.getVideoMediaMimeType(codecs);
    } else if (mimeTypeIsRawText(containerMimeType)) {
      return containerMimeType;
    } else if (MimeTypes.APPLICATION_MP4.equals(containerMimeType)) {
      if ("stpp".equals(codecs)) {
        return MimeTypes.APPLICATION_TTML;
      } else if ("wvtt".equals(codecs)) {
        return MimeTypes.APPLICATION_MP4VTT;
      }
    } else if (MimeTypes.APPLICATION_RAWCC.equals(containerMimeType)) {
      if (codecs != null) {
        if (codecs.contains("cea708")) {
          return MimeTypes.APPLICATION_CEA708;
        } else if (codecs.contains("eia608") || codecs.contains("cea608")) {
          return MimeTypes.APPLICATION_CEA608;
        }
      }
      return null;
    }
    return null;
  }

  /**
   * Returns whether a mimeType is a text sample mimeType.
   *
   * @param mimeType The mimeType.
   * @return Whether the mimeType is a text sample mimeType.
   */
  private static boolean mimeTypeIsRawText(String mimeType) {
    return MimeTypes.isText(mimeType)
        || MimeTypes.APPLICATION_TTML.equals(mimeType)
        || MimeTypes.APPLICATION_MP4VTT.equals(mimeType)
        || MimeTypes.APPLICATION_CEA708.equals(mimeType)
        || MimeTypes.APPLICATION_CEA608.equals(mimeType);
  }

  /**
   * Checks two languages for consistency, returning the consistent language, or throwing an
   * {@link IllegalStateException} if the languages are inconsistent.
   * <p>
   * Two languages are consistent if they are equal, or if one is null.
   *
   * @param firstLanguage The first language.
   * @param secondLanguage The second language.
   * @return The consistent language.
   */
  private static String checkLanguageConsistency(String firstLanguage, String secondLanguage) {
    if (firstLanguage == null) {
      return secondLanguage;
    } else if (secondLanguage == null) {
      return firstLanguage;
    } else {
      Assertions.checkState(firstLanguage.equals(secondLanguage));
      return firstLanguage;
    }
  }

  /**
   * Checks two adaptation set content types for consistency, returning the consistent type, or
   * throwing an {@link IllegalStateException} if the types are inconsistent.
   * <p>
   * Two types are consistent if they are equal, or if one is {@link C#TRACK_TYPE_UNKNOWN}.
   * Where one of the types is {@link C#TRACK_TYPE_UNKNOWN}, the other is returned.
   *
   * @param firstType The first type.
   * @param secondType The second type.
   * @return The consistent type.
   */
  private static int checkContentTypeConsistency(int firstType, int secondType) {
    if (firstType == C.TRACK_TYPE_UNKNOWN) {
      return secondType;
    } else if (secondType == C.TRACK_TYPE_UNKNOWN) {
      return firstType;
    } else {
      Assertions.checkState(firstType == secondType);
      return firstType;
    }
  }

  /**
   * Parses a {@link Descriptor} from an element.
   *
   * @param xpp The parser from which to read.
   * @param tag The tag of the element being parsed.
   * @throws XmlPullParserException If an error occurs parsing the element.
   * @throws IOException If an error occurs reading the element.
   * @return The parsed {@link Descriptor}.
   */
  protected static Descriptor parseDescriptor(XmlPullParser xpp, String tag)
      throws XmlPullParserException, IOException {
    String schemeIdUri = parseString(xpp, "schemeIdUri", "");
    String value = parseString(xpp, "value", null);
    String id = parseString(xpp, "id", null);
    do {
      xpp.next();
    } while (!XmlPullParserUtil.isEndTag(xpp, tag));
    return new Descriptor(schemeIdUri, value, id);
  }

  protected static int parseCea608AccessibilityChannel(
      List<Descriptor> accessibilityDescriptors) {
    for (int i = 0; i < accessibilityDescriptors.size(); i++) {
      Descriptor descriptor = accessibilityDescriptors.get(i);
      if ("urn:scte:dash:cc:cea-608:2015".equals(descriptor.schemeIdUri)
          && descriptor.value != null) {
        Matcher accessibilityValueMatcher = CEA_608_ACCESSIBILITY_PATTERN.matcher(descriptor.value);
        if (accessibilityValueMatcher.matches()) {
          return Integer.parseInt(accessibilityValueMatcher.group(1));
        } else {
          Log.w(TAG, "Unable to parse CEA-608 channel number from: " + descriptor.value);
        }
      }
    }
    return Format.NO_VALUE;
  }

  protected static int parseCea708AccessibilityChannel(
      List<Descriptor> accessibilityDescriptors) {
    for (int i = 0; i < accessibilityDescriptors.size(); i++) {
      Descriptor descriptor = accessibilityDescriptors.get(i);
      if ("urn:scte:dash:cc:cea-708:2015".equals(descriptor.schemeIdUri)
          && descriptor.value != null) {
        Matcher accessibilityValueMatcher = CEA_708_ACCESSIBILITY_PATTERN.matcher(descriptor.value);
        if (accessibilityValueMatcher.matches()) {
          return Integer.parseInt(accessibilityValueMatcher.group(1));
        } else {
          Log.w(TAG, "Unable to parse CEA-708 service block number from: " + descriptor.value);
        }
      }
    }
    return Format.NO_VALUE;
  }

  protected static float parseFrameRate(XmlPullParser xpp, float defaultValue) {
    float frameRate = defaultValue;
    String frameRateAttribute = xpp.getAttributeValue(null, "frameRate");
    if (frameRateAttribute != null) {
      Matcher frameRateMatcher = FRAME_RATE_PATTERN.matcher(frameRateAttribute);
      if (frameRateMatcher.matches()) {
        int numerator = Integer.parseInt(frameRateMatcher.group(1));
        String denominatorString = frameRateMatcher.group(2);
        if (!TextUtils.isEmpty(denominatorString)) {
          frameRate = (float) numerator / Integer.parseInt(denominatorString);
        } else {
          frameRate = numerator;
        }
      }
    }
    return frameRate;
  }

  protected static long parseDuration(XmlPullParser xpp, String name, long defaultValue) {
    String value = xpp.getAttributeValue(null, name);
    if (value == null) {
      return defaultValue;
    } else {
      return Util.parseXsDuration(value);
    }
  }

  protected static long parseDateTime(XmlPullParser xpp, String name, long defaultValue)
      throws ParserException {
    String value = xpp.getAttributeValue(null, name);
    if (value == null) {
      return defaultValue;
    } else {
      return Util.parseXsDateTime(value);
    }
  }

  protected static String parseBaseUrl(XmlPullParser xpp, String parentBaseUrl)
      throws XmlPullParserException, IOException {
    xpp.next();
    return UriUtil.resolve(parentBaseUrl, xpp.getText());
  }

  protected static int parseInt(XmlPullParser xpp, String name, int defaultValue) {
    String value = xpp.getAttributeValue(null, name);
    return value == null ? defaultValue : Integer.parseInt(value);
  }

  protected static long parseLong(XmlPullParser xpp, String name, long defaultValue) {
    String value = xpp.getAttributeValue(null, name);
    return value == null ? defaultValue : Long.parseLong(value);
  }

  protected static String parseString(XmlPullParser xpp, String name, String defaultValue) {
    String value = xpp.getAttributeValue(null, name);
    return value == null ? defaultValue : value;
  }

<<<<<<< HEAD
  protected static int parseDolbyChannelConfiguration(XmlPullParser xpp, String name,
      int defaultValue) {
    String value = xpp.getAttributeValue(null, name).toUpperCase();
    int channels;
    if (value == null) {
      return defaultValue;
    }
    // TODO: Parse other channel configurations
    switch (value) {
      case "4000":
        channels = 1;
        break;
      case "A000":
        channels = 2;
        break;
      case "F801":
        channels = 6;
        break;
      case "FA01":
        channels = 8;
        break;
      default:
        channels = defaultValue;
    }
    return channels;
=======
  /**
   * Parses the number of channels from the value attribute of an AudioElementConfiguration with
   * schemeIdUri "tag:dolby.com,2014:dash:audio_channel_configuration:2011", as defined by table E.5
   * in ETSI TS 102 366.
   *
   * @param xpp The parser from which to read.
   * @return The parsed number of channels, or {@link Format#NO_VALUE} if the channel count could
   *     not be parsed.
   */
  protected static int parseDolbyChannelConfiguration(XmlPullParser xpp) {
    String value = Util.toLowerInvariant(xpp.getAttributeValue(null, "value"));
    if (value == null) {
      return Format.NO_VALUE;
    }
    switch (value) {
      case "4000":
        return 1;
      case "a000":
        return 2;
      case "f801":
        return 6;
      case "fa01":
        return 8;
      default:
        return Format.NO_VALUE;
    }
>>>>>>> 0183a830
  }

  private static final class RepresentationInfo {

    public final Format format;
    public final String baseUrl;
    public final SegmentBase segmentBase;
    public final String drmSchemeType;
    public final ArrayList<SchemeData> drmSchemeDatas;
    public final ArrayList<Descriptor> inbandEventStreams;

    public RepresentationInfo(Format format, String baseUrl, SegmentBase segmentBase,
        String drmSchemeType, ArrayList<SchemeData> drmSchemeDatas,
        ArrayList<Descriptor> inbandEventStreams) {
      this.format = format;
      this.baseUrl = baseUrl;
      this.segmentBase = segmentBase;
      this.drmSchemeType = drmSchemeType;
      this.drmSchemeDatas = drmSchemeDatas;
      this.inbandEventStreams = inbandEventStreams;
    }

  }

}<|MERGE_RESOLUTION|>--- conflicted
+++ resolved
@@ -717,15 +717,9 @@
       throws XmlPullParserException, IOException {
     String schemeIdUri = parseString(xpp, "schemeIdUri", null);
     int audioChannels = "urn:mpeg:dash:23003:3:audio_channel_configuration:2011".equals(schemeIdUri)
-<<<<<<< HEAD
-        ? parseInt(xpp, "value", Format.NO_VALUE) :
-        ("tag:dolby.com,2014:dash:audio_channel_configuration:2011".equals(schemeIdUri)
-        ? parseDolbyChannelConfiguration(xpp, "value", Format.NO_VALUE) : Format.NO_VALUE);
-=======
         ? parseInt(xpp, "value", Format.NO_VALUE)
         : ("tag:dolby.com,2014:dash:audio_channel_configuration:2011".equals(schemeIdUri)
         ? parseDolbyChannelConfiguration(xpp) : Format.NO_VALUE);
->>>>>>> 0183a830
     do {
       xpp.next();
     } while (!XmlPullParserUtil.isEndTag(xpp, "AudioChannelConfiguration"));
@@ -936,33 +930,6 @@
     return value == null ? defaultValue : value;
   }
 
-<<<<<<< HEAD
-  protected static int parseDolbyChannelConfiguration(XmlPullParser xpp, String name,
-      int defaultValue) {
-    String value = xpp.getAttributeValue(null, name).toUpperCase();
-    int channels;
-    if (value == null) {
-      return defaultValue;
-    }
-    // TODO: Parse other channel configurations
-    switch (value) {
-      case "4000":
-        channels = 1;
-        break;
-      case "A000":
-        channels = 2;
-        break;
-      case "F801":
-        channels = 6;
-        break;
-      case "FA01":
-        channels = 8;
-        break;
-      default:
-        channels = defaultValue;
-    }
-    return channels;
-=======
   /**
    * Parses the number of channels from the value attribute of an AudioElementConfiguration with
    * schemeIdUri "tag:dolby.com,2014:dash:audio_channel_configuration:2011", as defined by table E.5
@@ -989,7 +956,6 @@
       default:
         return Format.NO_VALUE;
     }
->>>>>>> 0183a830
   }
 
   private static final class RepresentationInfo {
