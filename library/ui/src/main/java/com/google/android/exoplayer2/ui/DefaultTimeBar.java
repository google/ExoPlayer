--- conflicted
+++ resolved
@@ -220,11 +220,8 @@
   private @Nullable boolean[] playedAdGroups;
 
   /** Creates a new time bar. */
-<<<<<<< HEAD
-=======
   // Suppress warnings due to usage of View methods in the constructor.
   @SuppressWarnings("nullness:method.invocation.invalid")
->>>>>>> 6f6f381b
   public DefaultTimeBar(Context context, AttributeSet attrs) {
     super(context, attrs);
     seekBounds = new Rect();
