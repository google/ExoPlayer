/*
 * Copyright (C) 2016 The Android Open Source Project
 *
 * Licensed under the Apache License, Version 2.0 (the "License");
 * you may not use this file except in compliance with the License.
 * You may obtain a copy of the License at
 *
 *      http://www.apache.org/licenses/LICENSE-2.0
 *
 * Unless required by applicable law or agreed to in writing, software
 * distributed under the License is distributed on an "AS IS" BASIS,
 * WITHOUT WARRANTIES OR CONDITIONS OF ANY KIND, either express or implied.
 * See the License for the specific language governing permissions and
 * limitations under the License.
 */
package com.google.android.exoplayer2.ui;

import android.annotation.SuppressLint;
import android.annotation.TargetApi;
import android.app.Activity;
import android.content.Context;
import android.content.res.Resources;
import android.content.res.TypedArray;
import android.graphics.Bitmap;
import android.graphics.BitmapFactory;
import android.graphics.Matrix;
import android.graphics.RectF;
import android.graphics.drawable.BitmapDrawable;
import android.graphics.drawable.Drawable;
import android.os.Looper;
import android.support.annotation.IntDef;
import android.support.annotation.Nullable;
import android.support.v4.content.ContextCompat;
import android.util.AttributeSet;
import android.view.KeyEvent;
import android.view.LayoutInflater;
import android.view.MotionEvent;
import android.view.Surface;
import android.view.SurfaceView;
import android.view.TextureView;
import android.view.View;
import android.view.ViewGroup;
import android.widget.FrameLayout;
import android.widget.ImageView;
import android.widget.TextView;
import com.google.android.exoplayer2.C;
import com.google.android.exoplayer2.ControlDispatcher;
import com.google.android.exoplayer2.DefaultControlDispatcher;
import com.google.android.exoplayer2.ExoPlaybackException;
import com.google.android.exoplayer2.PlaybackPreparer;
import com.google.android.exoplayer2.Player;
import com.google.android.exoplayer2.Player.DiscontinuityReason;
import com.google.android.exoplayer2.Player.VideoComponent;
import com.google.android.exoplayer2.metadata.Metadata;
import com.google.android.exoplayer2.metadata.id3.ApicFrame;
import com.google.android.exoplayer2.source.TrackGroupArray;
import com.google.android.exoplayer2.text.Cue;
import com.google.android.exoplayer2.text.TextOutput;
import com.google.android.exoplayer2.trackselection.TrackSelection;
import com.google.android.exoplayer2.trackselection.TrackSelectionArray;
import com.google.android.exoplayer2.ui.AspectRatioFrameLayout.ResizeMode;
import com.google.android.exoplayer2.ui.spherical.SingleTapListener;
import com.google.android.exoplayer2.ui.spherical.SphericalSurfaceView;
import com.google.android.exoplayer2.util.Assertions;
import com.google.android.exoplayer2.util.ErrorMessageProvider;
import com.google.android.exoplayer2.util.RepeatModeUtil;
import com.google.android.exoplayer2.util.Util;
import com.google.android.exoplayer2.video.VideoListener;
import java.lang.annotation.Documented;
import java.lang.annotation.Retention;
import java.lang.annotation.RetentionPolicy;
import java.util.List;

/**
 * A high level view for {@link Player} media playbacks. It displays video, subtitles and album art
 * during playback, and displays playback controls using a {@link PlayerControlView}.
 *
 * <p>A PlayerView can be customized by setting attributes (or calling corresponding methods),
 * overriding the view's layout file or by specifying a custom view layout file, as outlined below.
 *
 * <h3>Attributes</h3>
 *
 * The following attributes can be set on a PlayerView when used in a layout XML file:
 *
 * <ul>
 *   <li><b>{@code use_artwork}</b> - Whether artwork is used if available in audio streams.
 *       <ul>
 *         <li>Corresponding method: {@link #setUseArtwork(boolean)}
 *         <li>Default: {@code true}
 *       </ul>
 *   <li><b>{@code default_artwork}</b> - Default artwork to use if no artwork available in audio
 *       streams.
 *       <ul>
 *         <li>Corresponding method: {@link #setDefaultArtwork(Drawable)}
 *         <li>Default: {@code null}
 *       </ul>
 *   <li><b>{@code use_controller}</b> - Whether the playback controls can be shown.
 *       <ul>
 *         <li>Corresponding method: {@link #setUseController(boolean)}
 *         <li>Default: {@code true}
 *       </ul>
 *   <li><b>{@code hide_on_touch}</b> - Whether the playback controls are hidden by touch events.
 *       <ul>
 *         <li>Corresponding method: {@link #setControllerHideOnTouch(boolean)}
 *         <li>Default: {@code true}
 *       </ul>
 *   <li><b>{@code auto_show}</b> - Whether the playback controls are automatically shown when
 *       playback starts, pauses, ends, or fails. If set to false, the playback controls can be
 *       manually operated with {@link #showController()} and {@link #hideController()}.
 *       <ul>
 *         <li>Corresponding method: {@link #setControllerAutoShow(boolean)}
 *         <li>Default: {@code true}
 *       </ul>
 *   <li><b>{@code hide_during_ads}</b> - Whether the playback controls are hidden during ads.
 *       Controls are always shown during ads if they are enabled and the player is paused.
 *       <ul>
 *         <li>Corresponding method: {@link #setControllerHideDuringAds(boolean)}
 *         <li>Default: {@code true}
 *       </ul>
 *   <li><b>{@code show_buffering}</b> - Whether the buffering spinner is displayed when the player
 *       is buffering. Valid values are {@code never}, {@code when_playing} and {@code always}.
 *       <ul>
 *         <li>Corresponding method: {@link #setShowBuffering(int)}
 *         <li>Default: {@code never}
 *       </ul>
 *   <li><b>{@code resize_mode}</b> - Controls how video and album art is resized within the view.
 *       Valid values are {@code fit}, {@code fixed_width}, {@code fixed_height} and {@code fill}.
 *       <ul>
 *         <li>Corresponding method: {@link #setResizeMode(int)}
 *         <li>Default: {@code fit}
 *       </ul>
 *   <li><b>{@code surface_type}</b> - The type of surface view used for video playbacks. Valid
 *       values are {@code surface_view}, {@code texture_view}, {@code spherical_view} and {@code
 *       none}. Using {@code none} is recommended for audio only applications, since creating the
 *       surface can be expensive. Using {@code surface_view} is recommended for video applications.
 *       Note, TextureView can only be used in a hardware accelerated window. When rendered in
 *       software, TextureView will draw nothing.
 *       <ul>
 *         <li>Corresponding method: None
 *         <li>Default: {@code surface_view}
 *       </ul>
 *   <li><b>{@code shutter_background_color}</b> - The background color of the {@code exo_shutter}
 *       view.
 *       <ul>
 *         <li>Corresponding method: {@link #setShutterBackgroundColor(int)}
 *         <li>Default: {@code unset}
 *       </ul>
 *   <li><b>{@code keep_content_on_player_reset}</b> - Whether the currently displayed video frame
 *       or media artwork is kept visible when the player is reset.
 *       <ul>
 *         <li>Corresponding method: {@link #setKeepContentOnPlayerReset(boolean)}
 *         <li>Default: {@code false}
 *       </ul>
 *   <li><b>{@code player_layout_id}</b> - Specifies the id of the layout to be inflated. See below
 *       for more details.
 *       <ul>
 *         <li>Corresponding method: None
 *         <li>Default: {@code R.layout.exo_player_view}
 *       </ul>
 *   <li><b>{@code controller_layout_id}</b> - Specifies the id of the layout resource to be
 *       inflated by the child {@link PlayerControlView}. See below for more details.
 *       <ul>
 *         <li>Corresponding method: None
 *         <li>Default: {@code R.layout.exo_player_control_view}
 *       </ul>
 *   <li>All attributes that can be set on a {@link PlayerControlView} can also be set on a
 *       PlayerView, and will be propagated to the inflated {@link PlayerControlView} unless the
 *       layout is overridden to specify a custom {@code exo_controller} (see below).
 * </ul>
 *
 * <h3>Overriding the layout file</h3>
 *
 * To customize the layout of PlayerView throughout your app, or just for certain configurations,
 * you can define {@code exo_player_view.xml} layout files in your application {@code res/layout*}
 * directories. These layouts will override the one provided by the ExoPlayer library, and will be
 * inflated for use by PlayerView. The view identifies and binds its children by looking for the
 * following ids:
 *
 * <p>
 *
 * <ul>
 *   <li><b>{@code exo_content_frame}</b> - A frame whose aspect ratio is resized based on the video
 *       or album art of the media being played, and the configured {@code resize_mode}. The video
 *       surface view is inflated into this frame as its first child.
 *       <ul>
 *         <li>Type: {@link AspectRatioFrameLayout}
 *       </ul>
 *   <li><b>{@code exo_shutter}</b> - A view that's made visible when video should be hidden. This
 *       view is typically an opaque view that covers the video surface, thereby obscuring it when
 *       visible. Obscuring the surface in this way also helps to prevent flicker at the start of
 *       playback when {@code surface_type="surface_view"}.
 *       <ul>
 *         <li>Type: {@link View}
 *       </ul>
 *   <li><b>{@code exo_buffering}</b> - A view that's made visible when the player is buffering.
 *       This view typically displays a buffering spinner or animation.
 *       <ul>
 *         <li>Type: {@link View}
 *       </ul>
 *   <li><b>{@code exo_subtitles}</b> - Displays subtitles.
 *       <ul>
 *         <li>Type: {@link SubtitleView}
 *       </ul>
 *   <li><b>{@code exo_artwork}</b> - Displays album art.
 *       <ul>
 *         <li>Type: {@link ImageView}
 *       </ul>
 *   <li><b>{@code exo_error_message}</b> - Displays an error message to the user if playback fails.
 *       <ul>
 *         <li>Type: {@link TextView}
 *       </ul>
 *   <li><b>{@code exo_controller_placeholder}</b> - A placeholder that's replaced with the inflated
 *       {@link PlayerControlView}. Ignored if an {@code exo_controller} view exists.
 *       <ul>
 *         <li>Type: {@link View}
 *       </ul>
 *   <li><b>{@code exo_controller}</b> - An already inflated {@link PlayerControlView}. Allows use
 *       of a custom extension of {@link PlayerControlView}. Note that attributes such as {@code
 *       rewind_increment} will not be automatically propagated through to this instance. If a view
 *       exists with this id, any {@code exo_controller_placeholder} view will be ignored.
 *       <ul>
 *         <li>Type: {@link PlayerControlView}
 *       </ul>
 *   <li><b>{@code exo_overlay}</b> - A {@link FrameLayout} positioned on top of the player which
 *       the app can access via {@link #getOverlayFrameLayout()}, provided for convenience.
 *       <ul>
 *         <li>Type: {@link FrameLayout}
 *       </ul>
 * </ul>
 *
 * <p>All child views are optional and so can be omitted if not required, however where defined they
 * must be of the expected type.
 *
 * <h3>Specifying a custom layout file</h3>
 *
 * Defining your own {@code exo_player_view.xml} is useful to customize the layout of PlayerView
 * throughout your application. It's also possible to customize the layout for a single instance in
 * a layout file. This is achieved by setting the {@code player_layout_id} attribute on a
 * PlayerView. This will cause the specified layout to be inflated instead of {@code
 * exo_player_view.xml} for only the instance on which the attribute is set.
 */
public class PlayerView extends FrameLayout {

  // LINT.IfChange
  /**
   * Determines when the buffering view is shown. One of {@link #SHOW_BUFFERING_NEVER}, {@link
   * #SHOW_BUFFERING_WHEN_PLAYING} or {@link #SHOW_BUFFERING_ALWAYS}.
   */
  @Documented
  @Retention(RetentionPolicy.SOURCE)
  @IntDef({SHOW_BUFFERING_NEVER, SHOW_BUFFERING_WHEN_PLAYING, SHOW_BUFFERING_ALWAYS})
  public @interface ShowBuffering {}
  /** The buffering view is never shown. */
  public static final int SHOW_BUFFERING_NEVER = 0;
  /**
   * The buffering view is shown when the player is in the {@link Player#STATE_BUFFERING buffering}
   * state and {@link Player#getPlayWhenReady() playWhenReady} is {@code true}.
   */
  public static final int SHOW_BUFFERING_WHEN_PLAYING = 1;
  /**
   * The buffering view is always shown when the player is in the {@link Player#STATE_BUFFERING
   * buffering} state.
   */
  public static final int SHOW_BUFFERING_ALWAYS = 2;
  // LINT.ThenChange(../../../../../../res/values/attrs.xml)

  // LINT.IfChange
  public static final int SURFACE_TYPE_NONE = 0;
  public static final int SURFACE_TYPE_SURFACE_VIEW = 1;
  public static final int SURFACE_TYPE_TEXTURE_VIEW = 2;
  public static final int SURFACE_TYPE_MONO360_VIEW = 3;
  // LINT.ThenChange(../../../../../../res/values/attrs.xml)

  @Nullable private final AspectRatioFrameLayout contentFrame;
  private final View shutterView;
<<<<<<< HEAD
  private View surfaceView;
=======
  @Nullable private final View surfaceView;
>>>>>>> 71f72c59
  private final ImageView artworkView;
  private final SubtitleView subtitleView;
  @Nullable private final View bufferingView;
  @Nullable private final TextView errorMessageView;
  private final PlayerControlView controller;
  private final ComponentListener componentListener;
  private final FrameLayout overlayFrameLayout;

  private Player player;
  private boolean useController;
  private boolean useArtwork;
  @Nullable private Drawable defaultArtwork;
  private @ShowBuffering int showBuffering;
  private boolean keepContentOnPlayerReset;
  @Nullable private ErrorMessageProvider<? super ExoPlaybackException> errorMessageProvider;
  @Nullable private CharSequence customErrorMessage;
  private int controllerShowTimeoutMs;
  private boolean controllerAutoShow;
  private boolean controllerHideDuringAds;
  private boolean controllerHideOnTouch;
  private int textureViewRotation;
  private int surfaceType = SURFACE_TYPE_SURFACE_VIEW;

  public PlayerView(Context context) {
    this(context, null);
  }

  public PlayerView(Context context, AttributeSet attrs) {
    this(context, attrs, 0);
  }

  public PlayerView(Context context, AttributeSet attrs, int defStyleAttr) {
    super(context, attrs, defStyleAttr);

    if (isInEditMode()) {
      contentFrame = null;
      shutterView = null;
      surfaceView = null;
      artworkView = null;
      subtitleView = null;
      bufferingView = null;
      errorMessageView = null;
      controller = null;
      componentListener = null;
      overlayFrameLayout = null;
      ImageView logo = new ImageView(context);
      if (Util.SDK_INT >= 23) {
        configureEditModeLogoV23(getResources(), logo);
      } else {
        configureEditModeLogo(getResources(), logo);
      }
      addView(logo);
      return;
    }

    boolean shutterColorSet = false;
    int shutterColor = 0;
    int playerLayoutId = R.layout.exo_player_view;
    boolean useArtwork = true;
    int defaultArtworkId = 0;
    boolean useController = true;
    int resizeMode = AspectRatioFrameLayout.RESIZE_MODE_FIT;
    int controllerShowTimeoutMs = PlayerControlView.DEFAULT_SHOW_TIMEOUT_MS;
    boolean controllerHideOnTouch = true;
    boolean controllerAutoShow = true;
    boolean controllerHideDuringAds = true;
    int showBuffering = SHOW_BUFFERING_NEVER;
    if (attrs != null) {
      TypedArray a = context.getTheme().obtainStyledAttributes(attrs, R.styleable.PlayerView, 0, 0);
      try {
        shutterColorSet = a.hasValue(R.styleable.PlayerView_shutter_background_color);
        shutterColor = a.getColor(R.styleable.PlayerView_shutter_background_color, shutterColor);
        playerLayoutId = a.getResourceId(R.styleable.PlayerView_player_layout_id, playerLayoutId);
        useArtwork = a.getBoolean(R.styleable.PlayerView_use_artwork, useArtwork);
        defaultArtworkId =
            a.getResourceId(R.styleable.PlayerView_default_artwork, defaultArtworkId);
        useController = a.getBoolean(R.styleable.PlayerView_use_controller, useController);
        surfaceType = a.getInt(R.styleable.PlayerView_surface_type, surfaceType);
        resizeMode = a.getInt(R.styleable.PlayerView_resize_mode, resizeMode);
        controllerShowTimeoutMs =
            a.getInt(R.styleable.PlayerView_show_timeout, controllerShowTimeoutMs);
        controllerHideOnTouch =
            a.getBoolean(R.styleable.PlayerView_hide_on_touch, controllerHideOnTouch);
        controllerAutoShow = a.getBoolean(R.styleable.PlayerView_auto_show, controllerAutoShow);
        showBuffering = a.getInteger(R.styleable.PlayerView_show_buffering, showBuffering);
        keepContentOnPlayerReset =
            a.getBoolean(
                R.styleable.PlayerView_keep_content_on_player_reset, keepContentOnPlayerReset);
        controllerHideDuringAds =
            a.getBoolean(R.styleable.PlayerView_hide_during_ads, controllerHideDuringAds);
      } finally {
        a.recycle();
      }
    }

    LayoutInflater.from(context).inflate(playerLayoutId, this);
    componentListener = new ComponentListener();
    setDescendantFocusability(FOCUS_AFTER_DESCENDANTS);

    // Content frame.
    contentFrame = findViewById(R.id.exo_content_frame);
    if (contentFrame != null) {
      setResizeModeRaw(contentFrame, resizeMode);
    }

    // Shutter view.
    shutterView = findViewById(R.id.exo_shutter);
    if (shutterView != null && shutterColorSet) {
      shutterView.setBackgroundColor(shutterColor);
    }

    // Overlay frame layout.
    overlayFrameLayout = findViewById(R.id.exo_overlay);

    // Artwork view.
    artworkView = findViewById(R.id.exo_artwork);
    this.useArtwork = useArtwork && artworkView != null;
    if (defaultArtworkId != 0) {
      defaultArtwork = ContextCompat.getDrawable(getContext(), defaultArtworkId);
    }

    // Subtitle view.
    subtitleView = findViewById(R.id.exo_subtitles);
    if (subtitleView != null) {
      subtitleView.setUserDefaultStyle();
      subtitleView.setUserDefaultTextSize();
    }

    // Buffering view.
    bufferingView = findViewById(R.id.exo_buffering);
    if (bufferingView != null) {
      bufferingView.setVisibility(View.GONE);
    }
    this.showBuffering = showBuffering;

    // Error message view.
    errorMessageView = findViewById(R.id.exo_error_message);
    if (errorMessageView != null) {
      errorMessageView.setVisibility(View.GONE);
    }

    // Playback control view.
    PlayerControlView customController = findViewById(R.id.exo_controller);
    View controllerPlaceholder = findViewById(R.id.exo_controller_placeholder);
    if (customController != null) {
      this.controller = customController;
    } else if (controllerPlaceholder != null) {
      // Propagate attrs as playbackAttrs so that PlayerControlView's custom attributes are
      // transferred, but standard FrameLayout attributes (e.g. background) are not.
      this.controller = new PlayerControlView(context, null, 0, attrs);
      controller.setLayoutParams(controllerPlaceholder.getLayoutParams());
      ViewGroup parent = ((ViewGroup) controllerPlaceholder.getParent());
      int controllerIndex = parent.indexOfChild(controllerPlaceholder);
      parent.removeView(controllerPlaceholder);
      parent.addView(controller, controllerIndex);
    } else {
      this.controller = null;
    }
    this.controllerShowTimeoutMs = controller != null ? controllerShowTimeoutMs : 0;
    this.controllerHideOnTouch = controllerHideOnTouch;
    this.controllerAutoShow = controllerAutoShow;
    this.controllerHideDuringAds = controllerHideDuringAds;
    this.useController = useController && controller != null;
    hideController();
  }

  /**
   * Switches the view targeted by a given {@link Player}.
   *
   * @param player The player whose target view is being switched.
   * @param oldPlayerView The old view to detach from the player.
   * @param newPlayerView The new view to attach to the player.
   */
  public static void switchTargetView(
      Player player, @Nullable PlayerView oldPlayerView, @Nullable PlayerView newPlayerView) {
    if (oldPlayerView == newPlayerView) {
      return;
    }
    // We attach the new view before detaching the old one because this ordering allows the player
    // to swap directly from one surface to another, without transitioning through a state where no
    // surface is attached. This is significantly more efficient and achieves a more seamless
    // transition when using platform provided video decoders.
    if (newPlayerView != null) {
      newPlayerView.setPlayer(player);
    }
    if (oldPlayerView != null) {
      oldPlayerView.setPlayer(null);
    }
  }

  /** Returns the player currently set on this view, or null if no player is set. */
  public Player getPlayer() {
    return player;
  }

  /**
   * Set the {@link Player} to use.
   *
   * <p>To transition a {@link Player} from targeting one view to another, it's recommended to use
   * {@link #switchTargetView(Player, PlayerView, PlayerView)} rather than this method. If you do
   * wish to use this method directly, be sure to attach the player to the new view <em>before</em>
   * calling {@code setPlayer(null)} to detach it from the old one. This ordering is significantly
   * more efficient and may allow for more seamless transitions.
   *
   * @param player The {@link Player} to use, or {@code null} to detach the current player. Only
   *     players which are accessed on the main thread are supported ({@code
   *     player.getApplicationLooper() == Looper.getMainLooper()}).
   */
  public void setPlayer(@Nullable Player player) {
    Assertions.checkState(Looper.myLooper() == Looper.getMainLooper());
    Assertions.checkArgument(
        player == null || player.getApplicationLooper() == Looper.getMainLooper());
    if (this.player == player) {
      return;
    }
    maybeCreateSurfaceView();
    if (this.player != null) {
      this.player.removeListener(componentListener);
      Player.VideoComponent oldVideoComponent = this.player.getVideoComponent();
      if (oldVideoComponent != null) {
        oldVideoComponent.removeVideoListener(componentListener);
        if (surfaceView instanceof TextureView) {
          oldVideoComponent.clearVideoTextureView((TextureView) surfaceView);
        } else if (surfaceView instanceof SphericalSurfaceView) {
          ((SphericalSurfaceView) surfaceView).setVideoComponent(null);
        } else if (surfaceView instanceof SurfaceView) {
          oldVideoComponent.clearVideoSurfaceView((SurfaceView) surfaceView);
        }
      }
      Player.TextComponent oldTextComponent = this.player.getTextComponent();
      if (oldTextComponent != null) {
        oldTextComponent.removeTextOutput(componentListener);
      }
    }
    this.player = player;
    if (useController) {
      controller.setPlayer(player);
    }
    if (subtitleView != null) {
      subtitleView.setCues(null);
    }
    updateBuffering();
    updateErrorMessage();
    updateForCurrentTrackSelections(/* isNewPlayer= */ true);
    if (player != null) {
      Player.VideoComponent newVideoComponent = player.getVideoComponent();
      if (newVideoComponent != null) {
        if (surfaceView instanceof TextureView) {
          newVideoComponent.setVideoTextureView((TextureView) surfaceView);
        } else if (surfaceView instanceof SphericalSurfaceView) {
          ((SphericalSurfaceView) surfaceView).setVideoComponent(newVideoComponent);
        } else if (surfaceView instanceof SurfaceView) {
          newVideoComponent.setVideoSurfaceView((SurfaceView) surfaceView);
        }
        newVideoComponent.addVideoListener(componentListener);
      }
      Player.TextComponent newTextComponent = player.getTextComponent();
      if (newTextComponent != null) {
        newTextComponent.addTextOutput(componentListener);
      }
      player.addListener(componentListener);
      maybeShowController(false);
    } else {
      hideController();
    }
  }

  @Override
  public void setVisibility(int visibility) {
    super.setVisibility(visibility);
    if (surfaceView instanceof SurfaceView) {
      // Work around https://github.com/google/ExoPlayer/issues/3160.
      surfaceView.setVisibility(visibility);
    }
  }

  /**
   * Sets the {@link ResizeMode}.
   *
   * @param resizeMode The {@link ResizeMode}.
   */
  public void setResizeMode(@ResizeMode int resizeMode) {
    Assertions.checkState(contentFrame != null);
    contentFrame.setResizeMode(resizeMode);
  }

  /** Returns the {@link ResizeMode}. */
  public @ResizeMode int getResizeMode() {
    Assertions.checkState(contentFrame != null);
    return contentFrame.getResizeMode();
  }

  /** Returns whether artwork is displayed if present in the media. */
  public boolean getUseArtwork() {
    return useArtwork;
  }

  /**
   * Sets whether artwork is displayed if present in the media.
   *
   * @param useArtwork Whether artwork is displayed.
   */
  public void setUseArtwork(boolean useArtwork) {
    Assertions.checkState(!useArtwork || artworkView != null);
    if (this.useArtwork != useArtwork) {
      this.useArtwork = useArtwork;
      updateForCurrentTrackSelections(/* isNewPlayer= */ false);
    }
  }

  /** Returns the default artwork to display. */
  public @Nullable Drawable getDefaultArtwork() {
    return defaultArtwork;
  }

  /**
   * Sets the default artwork to display if {@code useArtwork} is {@code true} and no artwork is
   * present in the media.
   *
   * @param defaultArtwork the default artwork to display.
   * @deprecated use (@link {@link #setDefaultArtwork(Drawable)} instead.
   */
  @Deprecated
  public void setDefaultArtwork(@Nullable Bitmap defaultArtwork) {
    setDefaultArtwork(
        defaultArtwork == null ? null : new BitmapDrawable(getResources(), defaultArtwork));
  }

  /**
   * Sets the default artwork to display if {@code useArtwork} is {@code true} and no artwork is
   * present in the media.
   *
   * @param defaultArtwork the default artwork to display
   */
  public void setDefaultArtwork(@Nullable Drawable defaultArtwork) {
    if (this.defaultArtwork != defaultArtwork) {
      this.defaultArtwork = defaultArtwork;
      updateForCurrentTrackSelections(/* isNewPlayer= */ false);
    }
  }

  /** Returns whether the playback controls can be shown. */
  public boolean getUseController() {
    return useController;
  }

  /**
   * Sets whether the playback controls can be shown. If set to {@code false} the playback controls
   * are never visible and are disconnected from the player.
   *
   * @param useController Whether the playback controls can be shown.
   */
  public void setUseController(boolean useController) {
    Assertions.checkState(!useController || controller != null);
    if (this.useController == useController) {
      return;
    }
    this.useController = useController;
    if (useController) {
      controller.setPlayer(player);
    } else if (controller != null) {
      controller.hide();
      controller.setPlayer(null);
    }
  }

  /**
   * Sets the background color of the {@code exo_shutter} view.
   *
   * @param color The background color.
   */
  public void setShutterBackgroundColor(int color) {
    if (shutterView != null) {
      shutterView.setBackgroundColor(color);
    }
  }

  /**
   * Sets whether the currently displayed video frame or media artwork is kept visible when the
   * player is reset. A player reset is defined to mean the player being re-prepared with different
   * media, {@link Player#stop(boolean)} being called with {@code reset=true}, or the player being
   * replaced or cleared by calling {@link #setPlayer(Player)}.
   *
   * <p>If enabled, the currently displayed video frame or media artwork will be kept visible until
   * the player set on the view has been successfully prepared with new media and loaded enough of
   * it to have determined the available tracks. Hence enabling this option allows transitioning
   * from playing one piece of media to another, or from using one player instance to another,
   * without clearing the view's content.
   *
   * <p>If disabled, the currently displayed video frame or media artwork will be hidden as soon as
   * the player is reset. Note that the video frame is hidden by making {@code exo_shutter} visible.
   * Hence the video frame will not be hidden if using a custom layout that omits this view.
   *
   * @param keepContentOnPlayerReset Whether the currently displayed video frame or media artwork is
   *     kept visible when the player is reset.
   */
  public void setKeepContentOnPlayerReset(boolean keepContentOnPlayerReset) {
    if (this.keepContentOnPlayerReset != keepContentOnPlayerReset) {
      this.keepContentOnPlayerReset = keepContentOnPlayerReset;
      updateForCurrentTrackSelections(/* isNewPlayer= */ false);
    }
  }

  /**
   * Sets whether a buffering spinner is displayed when the player is in the buffering state. The
   * buffering spinner is not displayed by default.
   *
   * @deprecated Use {@link #setShowBuffering(int)}
   * @param showBuffering Whether the buffering icon is displayed
   */
  @Deprecated
  public void setShowBuffering(boolean showBuffering) {
    setShowBuffering(showBuffering ? SHOW_BUFFERING_WHEN_PLAYING : SHOW_BUFFERING_NEVER);
  }

  /**
   * Sets whether a buffering spinner is displayed when the player is in the buffering state. The
   * buffering spinner is not displayed by default.
   *
   * @param showBuffering The mode that defines when the buffering spinner is displayed. One of
   *     {@link #SHOW_BUFFERING_NEVER}, {@link #SHOW_BUFFERING_WHEN_PLAYING} and
   *     {@link #SHOW_BUFFERING_ALWAYS}.
   */
  public void setShowBuffering(@ShowBuffering int showBuffering) {
    if (this.showBuffering != showBuffering) {
      this.showBuffering = showBuffering;
      updateBuffering();
    }
  }

  /**
   * Sets the optional {@link ErrorMessageProvider}.
   *
   * @param errorMessageProvider The error message provider.
   */
  public void setErrorMessageProvider(
      @Nullable ErrorMessageProvider<? super ExoPlaybackException> errorMessageProvider) {
    if (this.errorMessageProvider != errorMessageProvider) {
      this.errorMessageProvider = errorMessageProvider;
      updateErrorMessage();
    }
  }

  /**
   * Sets a custom error message to be displayed by the view. The error message will be displayed
   * permanently, unless it is cleared by passing {@code null} to this method.
   *
   * @param message The message to display, or {@code null} to clear a previously set message.
   */
  public void setCustomErrorMessage(@Nullable CharSequence message) {
    Assertions.checkState(errorMessageView != null);
    customErrorMessage = message;
    updateErrorMessage();
  }

  @Override
  public boolean dispatchKeyEvent(KeyEvent event) {
    if (player != null && player.isPlayingAd()) {
      // Focus any overlay UI now, in case it's provided by a WebView whose contents may update
      // dynamically. This is needed to make the "Skip ad" button focused on Android TV when using
      // IMA [Internal: b/62371030].
      overlayFrameLayout.requestFocus();
      return super.dispatchKeyEvent(event);
    }
    boolean isDpadWhenControlHidden =
        isDpadKey(event.getKeyCode()) && useController && !controller.isVisible();
    boolean handled =
        isDpadWhenControlHidden || dispatchMediaKeyEvent(event) || super.dispatchKeyEvent(event);
    if (handled) {
      maybeShowController(true);
    }
    return handled;
  }

  /**
   * Called to process media key events. Any {@link KeyEvent} can be passed but only media key
   * events will be handled. Does nothing if playback controls are disabled.
   *
   * @param event A key event.
   * @return Whether the key event was handled.
   */
  public boolean dispatchMediaKeyEvent(KeyEvent event) {
    return useController && controller.dispatchMediaKeyEvent(event);
  }

  /** Returns whether the controller is currently visible. */
  public boolean isControllerVisible() {
    return controller != null && controller.isVisible();
  }

  /**
   * Shows the playback controls. Does nothing if playback controls are disabled.
   *
   * <p>The playback controls are automatically hidden during playback after {{@link
   * #getControllerShowTimeoutMs()}}. They are shown indefinitely when playback has not started yet,
   * is paused, has ended or failed.
   */
  public void showController() {
    showController(shouldShowControllerIndefinitely());
  }

  /** Hides the playback controls. Does nothing if playback controls are disabled. */
  public void hideController() {
    if (controller != null) {
      controller.hide();
    }
  }

  /**
   * Returns the playback controls timeout. The playback controls are automatically hidden after
   * this duration of time has elapsed without user input and with playback or buffering in
   * progress.
   *
   * @return The timeout in milliseconds. A non-positive value will cause the controller to remain
   *     visible indefinitely.
   */
  public int getControllerShowTimeoutMs() {
    return controllerShowTimeoutMs;
  }

  /**
   * Sets the playback controls timeout. The playback controls are automatically hidden after this
   * duration of time has elapsed without user input and with playback or buffering in progress.
   *
   * @param controllerShowTimeoutMs The timeout in milliseconds. A non-positive value will cause the
   *     controller to remain visible indefinitely.
   */
  public void setControllerShowTimeoutMs(int controllerShowTimeoutMs) {
    Assertions.checkState(controller != null);
    this.controllerShowTimeoutMs = controllerShowTimeoutMs;
    if (controller.isVisible()) {
      // Update the controller's timeout if necessary.
      showController();
    }
  }

  /** Returns whether the playback controls are hidden by touch events. */
  public boolean getControllerHideOnTouch() {
    return controllerHideOnTouch;
  }

  /**
   * Sets whether the playback controls are hidden by touch events.
   *
   * @param controllerHideOnTouch Whether the playback controls are hidden by touch events.
   */
  public void setControllerHideOnTouch(boolean controllerHideOnTouch) {
    Assertions.checkState(controller != null);
    this.controllerHideOnTouch = controllerHideOnTouch;
  }

  /**
   * Returns whether the playback controls are automatically shown when playback starts, pauses,
   * ends, or fails. If set to false, the playback controls can be manually operated with {@link
   * #showController()} and {@link #hideController()}.
   */
  public boolean getControllerAutoShow() {
    return controllerAutoShow;
  }

  /**
   * Sets whether the playback controls are automatically shown when playback starts, pauses, ends,
   * or fails. If set to false, the playback controls can be manually operated with {@link
   * #showController()} and {@link #hideController()}.
   *
   * @param controllerAutoShow Whether the playback controls are allowed to show automatically.
   */
  public void setControllerAutoShow(boolean controllerAutoShow) {
    this.controllerAutoShow = controllerAutoShow;
  }

  /**
   * Sets whether the playback controls are hidden when ads are playing. Controls are always shown
   * during ads if they are enabled and the player is paused.
   *
   * @param controllerHideDuringAds Whether the playback controls are hidden when ads are playing.
   */
  public void setControllerHideDuringAds(boolean controllerHideDuringAds) {
    this.controllerHideDuringAds = controllerHideDuringAds;
  }

  /**
   * Set the {@link PlayerControlView.VisibilityListener}.
   *
   * @param listener The listener to be notified about visibility changes.
   */
  public void setControllerVisibilityListener(PlayerControlView.VisibilityListener listener) {
    Assertions.checkState(controller != null);
    controller.setVisibilityListener(listener);
  }

  /**
   * Sets the {@link PlaybackPreparer}.
   *
   * @param playbackPreparer The {@link PlaybackPreparer}.
   */
  public void setPlaybackPreparer(@Nullable PlaybackPreparer playbackPreparer) {
    Assertions.checkState(controller != null);
    controller.setPlaybackPreparer(playbackPreparer);
  }

  /**
   * Sets the {@link ControlDispatcher}.
   *
   * @param controlDispatcher The {@link ControlDispatcher}, or null to use {@link
   *     DefaultControlDispatcher}.
   */
  public void setControlDispatcher(@Nullable ControlDispatcher controlDispatcher) {
    Assertions.checkState(controller != null);
    controller.setControlDispatcher(controlDispatcher);
  }

  /**
   * Sets the rewind increment in milliseconds.
   *
   * @param rewindMs The rewind increment in milliseconds. A non-positive value will cause the
   *     rewind button to be disabled.
   */
  public void setRewindIncrementMs(int rewindMs) {
    Assertions.checkState(controller != null);
    controller.setRewindIncrementMs(rewindMs);
  }

  /**
   * Sets the fast forward increment in milliseconds.
   *
   * @param fastForwardMs The fast forward increment in milliseconds. A non-positive value will
   *     cause the fast forward button to be disabled.
   */
  public void setFastForwardIncrementMs(int fastForwardMs) {
    Assertions.checkState(controller != null);
    controller.setFastForwardIncrementMs(fastForwardMs);
  }

  /**
   * Sets which repeat toggle modes are enabled.
   *
   * @param repeatToggleModes A set of {@link RepeatModeUtil.RepeatToggleModes}.
   */
  public void setRepeatToggleModes(@RepeatModeUtil.RepeatToggleModes int repeatToggleModes) {
    Assertions.checkState(controller != null);
    controller.setRepeatToggleModes(repeatToggleModes);
  }

  /**
   * Sets whether the shuffle button is shown.
   *
   * @param showShuffleButton Whether the shuffle button is shown.
   */
  public void setShowShuffleButton(boolean showShuffleButton) {
    Assertions.checkState(controller != null);
    controller.setShowShuffleButton(showShuffleButton);
  }

  /**
   * Sets whether the time bar should show all windows, as opposed to just the current one.
   *
   * @param showMultiWindowTimeBar Whether to show all windows.
   */
  public void setShowMultiWindowTimeBar(boolean showMultiWindowTimeBar) {
    Assertions.checkState(controller != null);
    controller.setShowMultiWindowTimeBar(showMultiWindowTimeBar);
  }

  /**
   * Sets the millisecond positions of extra ad markers relative to the start of the window (or
   * timeline, if in multi-window mode) and whether each extra ad has been played or not. The
   * markers are shown in addition to any ad markers for ads in the player's timeline.
   *
   * @param extraAdGroupTimesMs The millisecond timestamps of the extra ad markers to show, or
   *     {@code null} to show no extra ad markers.
   * @param extraPlayedAdGroups Whether each ad has been played, or {@code null} to show no extra ad
   *     markers.
   */
  public void setExtraAdGroupMarkers(
      @Nullable long[] extraAdGroupTimesMs, @Nullable boolean[] extraPlayedAdGroups) {
    Assertions.checkState(controller != null);
    controller.setExtraAdGroupMarkers(extraAdGroupTimesMs, extraPlayedAdGroups);
  }

  /**
   * Set the {@link AspectRatioFrameLayout.AspectRatioListener}.
   *
   * @param listener The listener to be notified about aspect ratios changes of the video content or
   *     the content frame.
   */
  public void setAspectRatioListener(AspectRatioFrameLayout.AspectRatioListener listener) {
    Assertions.checkState(contentFrame != null);
    contentFrame.setAspectRatioListener(listener);
  }

  public void setSurfaceType(int surfaceType) {
    this.surfaceType = surfaceType;
  }

  /**
   * Gets the view onto which video is rendered. This is a:
   *
   * <ul>
   *   <li>{@link SurfaceView} by default, or if the {@code surface_type} attribute is set to {@code
   *       surface_view}.
   *   <li>{@link TextureView} if {@code surface_type} is {@code texture_view}.
   *   <li>{@link SphericalSurfaceView} if {@code surface_type} is {@code spherical_view}.
   *   <li>{@code null} if {@code surface_type} is {@code none}.
   * </ul>
   *
   * @return The {@link SurfaceView}, {@link TextureView}, {@link SphericalSurfaceView} or {@code
   *     null}.
   */
  public View getVideoSurfaceView() {
    return surfaceView;
  }

  /**
   * Gets the overlay {@link FrameLayout}, which can be populated with UI elements to show on top of
   * the player.
   *
   * @return The overlay {@link FrameLayout}, or {@code null} if the layout has been customized and
   *     the overlay is not present.
   */
  public FrameLayout getOverlayFrameLayout() {
    return overlayFrameLayout;
  }

  /**
   * Gets the {@link SubtitleView}.
   *
   * @return The {@link SubtitleView}, or {@code null} if the layout has been customized and the
   *     subtitle view is not present.
   */
  public SubtitleView getSubtitleView() {
    return subtitleView;
  }

  @Override
  public boolean onTouchEvent(MotionEvent ev) {
    if (ev.getActionMasked() != MotionEvent.ACTION_DOWN) {
      return false;
    }
    return toggleControllerVisibility();
  }

  @Override
  public boolean onTrackballEvent(MotionEvent ev) {
    if (!useController || player == null) {
      return false;
    }
    maybeShowController(true);
    return true;
  }

  /**
   * Should be called when the player is visible to the user and if {@code surface_type} is {@code
   * spherical_view}. It is the counterpart to {@link #onPause()}.
   *
   * <p>This method should typically be called in {@link Activity#onStart()}, or {@link
   * Activity#onResume()} for API versions &lt;= 23.
   */
  public void onResume() {
    if (surfaceView instanceof SphericalSurfaceView) {
      ((SphericalSurfaceView) surfaceView).onResume();
    }
  }

  /**
   * Should be called when the player is no longer visible to the user and if {@code surface_type}
   * is {@code spherical_view}. It is the counterpart to {@link #onResume()}.
   *
   * <p>This method should typically be called in {@link Activity#onStop()}, or {@link
   * Activity#onPause()} for API versions &lt;= 23.
   */
  public void onPause() {
    if (surfaceView instanceof SphericalSurfaceView) {
      ((SphericalSurfaceView) surfaceView).onPause();
    }
  }

<<<<<<< HEAD
  private void maybeCreateSurfaceView() {
    if (surfaceView != null) {
      return;
    }

    // Create a surface view and insert it into the content frame, if there is one.
    if (contentFrame != null && surfaceType != SURFACE_TYPE_NONE) {
      ViewGroup.LayoutParams params =
              new ViewGroup.LayoutParams(
                      ViewGroup.LayoutParams.MATCH_PARENT, ViewGroup.LayoutParams.MATCH_PARENT);
      switch (surfaceType) {
        case SURFACE_TYPE_TEXTURE_VIEW:
          surfaceView = new TextureView(getContext());
          break;
        case SURFACE_TYPE_MONO360_VIEW:
          Assertions.checkState(Util.SDK_INT >= 15);
          SphericalSurfaceView sphericalSurfaceView = new SphericalSurfaceView(getContext());
          sphericalSurfaceView.setSurfaceListener(componentListener);
          sphericalSurfaceView.setSingleTapListener(componentListener);
          surfaceView = sphericalSurfaceView;
          break;
        default:
          surfaceView = new SurfaceView(getContext());
          break;
      }
      surfaceView.setLayoutParams(params);
      contentFrame.addView(surfaceView, 0);
=======
  /**
   * Called when there's a change in the aspect ratio of the content being displayed. The default
   * implementation sets the aspect ratio of the content frame to that of the content, unless the
   * content view is a {@link SphericalSurfaceView} in which case the frame's aspect ratio is
   * cleared.
   *
   * @param contentAspectRatio The aspect ratio of the content.
   * @param contentFrame The content frame, or {@code null}.
   * @param contentView The view that holds the content being displayed, or {@code null}.
   */
  protected void onContentAspectRatioChanged(
      float contentAspectRatio,
      @Nullable AspectRatioFrameLayout contentFrame,
      @Nullable View contentView) {
    if (contentFrame != null) {
      contentFrame.setAspectRatio(
          contentView instanceof SphericalSurfaceView ? 0 : contentAspectRatio);
>>>>>>> 71f72c59
    }
  }

  private boolean toggleControllerVisibility() {
    if (!useController || player == null) {
      return false;
    }
    if (!controller.isVisible()) {
      maybeShowController(true);
    } else if (controllerHideOnTouch) {
      controller.hide();
    }
    return true;
  }

  /** Shows the playback controls, but only if forced or shown indefinitely. */
  private void maybeShowController(boolean isForced) {
    if (isPlayingAd() && controllerHideDuringAds) {
      return;
    }
    if (useController) {
      boolean wasShowingIndefinitely = controller.isVisible() && controller.getShowTimeoutMs() <= 0;
      boolean shouldShowIndefinitely = shouldShowControllerIndefinitely();
      if (isForced || wasShowingIndefinitely || shouldShowIndefinitely) {
        showController(shouldShowIndefinitely);
      }
    }
  }

  private boolean shouldShowControllerIndefinitely() {
    if (player == null) {
      return true;
    }
    int playbackState = player.getPlaybackState();
    return controllerAutoShow
        && (playbackState == Player.STATE_IDLE
            || playbackState == Player.STATE_ENDED
            || !player.getPlayWhenReady());
  }

  private void showController(boolean showIndefinitely) {
    if (!useController) {
      return;
    }
    controller.setShowTimeoutMs(showIndefinitely ? 0 : controllerShowTimeoutMs);
    controller.show();
  }

  private boolean isPlayingAd() {
    return player != null && player.isPlayingAd() && player.getPlayWhenReady();
  }

  private void updateForCurrentTrackSelections(boolean isNewPlayer) {
    if (player == null || player.getCurrentTrackGroups().isEmpty()) {
      if (!keepContentOnPlayerReset) {
        hideArtwork();
        closeShutter();
      }
      return;
    }

    if (isNewPlayer && !keepContentOnPlayerReset) {
      // Hide any video from the previous player.
      closeShutter();
    }

    TrackSelectionArray selections = player.getCurrentTrackSelections();
    for (int i = 0; i < selections.length; i++) {
      if (player.getRendererType(i) == C.TRACK_TYPE_VIDEO && selections.get(i) != null) {
        // Video enabled so artwork must be hidden. If the shutter is closed, it will be opened in
        // onRenderedFirstFrame().
        hideArtwork();
        return;
      }
    }

    // Video disabled so the shutter must be closed.
    closeShutter();
    // Display artwork if enabled and available, else hide it.
    if (useArtwork) {
      for (int i = 0; i < selections.length; i++) {
        TrackSelection selection = selections.get(i);
        if (selection != null) {
          for (int j = 0; j < selection.length(); j++) {
            Metadata metadata = selection.getFormat(j).metadata;
            if (metadata != null && setArtworkFromMetadata(metadata)) {
              return;
            }
          }
        }
      }
      if (setDrawableArtwork(defaultArtwork)) {
        return;
      }
    }
    // Artwork disabled or unavailable.
    hideArtwork();
  }

  private boolean setArtworkFromMetadata(Metadata metadata) {
    for (int i = 0; i < metadata.length(); i++) {
      Metadata.Entry metadataEntry = metadata.get(i);
      if (metadataEntry instanceof ApicFrame) {
        byte[] bitmapData = ((ApicFrame) metadataEntry).pictureData;
        Bitmap bitmap = BitmapFactory.decodeByteArray(bitmapData, 0, bitmapData.length);
        return setDrawableArtwork(new BitmapDrawable(getResources(), bitmap));
      }
    }
    return false;
  }

  private boolean setDrawableArtwork(@Nullable Drawable drawable) {
    if (drawable != null) {
      int drawableWidth = drawable.getIntrinsicWidth();
      int drawableHeight = drawable.getIntrinsicHeight();
      if (drawableWidth > 0 && drawableHeight > 0) {
        float artworkAspectRatio = (float) drawableWidth / drawableHeight;
        onContentAspectRatioChanged(artworkAspectRatio, contentFrame, artworkView);
        artworkView.setImageDrawable(drawable);
        artworkView.setVisibility(VISIBLE);
        return true;
      }
    }
    return false;
  }

  private void hideArtwork() {
    if (artworkView != null) {
      artworkView.setImageResource(android.R.color.transparent); // Clears any bitmap reference.
      artworkView.setVisibility(INVISIBLE);
    }
  }

  private void closeShutter() {
    if (shutterView != null) {
      shutterView.setVisibility(View.VISIBLE);
    }
  }

  private void updateBuffering() {
    if (bufferingView != null) {
      boolean showBufferingSpinner =
          player != null
              && player.getPlaybackState() == Player.STATE_BUFFERING
              && (showBuffering == SHOW_BUFFERING_ALWAYS
                  || (showBuffering == SHOW_BUFFERING_WHEN_PLAYING && player.getPlayWhenReady()));
      bufferingView.setVisibility(showBufferingSpinner ? View.VISIBLE : View.GONE);
    }
  }

  private void updateErrorMessage() {
    if (errorMessageView != null) {
      if (customErrorMessage != null) {
        errorMessageView.setText(customErrorMessage);
        errorMessageView.setVisibility(View.VISIBLE);
        return;
      }
      ExoPlaybackException error = null;
      if (player != null
          && player.getPlaybackState() == Player.STATE_IDLE
          && errorMessageProvider != null) {
        error = player.getPlaybackError();
      }
      if (error != null) {
        CharSequence errorMessage = errorMessageProvider.getErrorMessage(error).second;
        errorMessageView.setText(errorMessage);
        errorMessageView.setVisibility(View.VISIBLE);
      } else {
        errorMessageView.setVisibility(View.GONE);
      }
    }
  }

  @TargetApi(23)
  private static void configureEditModeLogoV23(Resources resources, ImageView logo) {
    logo.setImageDrawable(resources.getDrawable(R.drawable.exo_edit_mode_logo, null));
    logo.setBackgroundColor(resources.getColor(R.color.exo_edit_mode_background_color, null));
  }

  @SuppressWarnings("deprecation")
  private static void configureEditModeLogo(Resources resources, ImageView logo) {
    logo.setImageDrawable(resources.getDrawable(R.drawable.exo_edit_mode_logo));
    logo.setBackgroundColor(resources.getColor(R.color.exo_edit_mode_background_color));
  }

  @SuppressWarnings("ResourceType")
  private static void setResizeModeRaw(AspectRatioFrameLayout aspectRatioFrame, int resizeMode) {
    aspectRatioFrame.setResizeMode(resizeMode);
  }

  /** Applies a texture rotation to a {@link TextureView}. */
  private static void applyTextureViewRotation(TextureView textureView, int textureViewRotation) {
    float textureViewWidth = textureView.getWidth();
    float textureViewHeight = textureView.getHeight();
    if (textureViewWidth == 0 || textureViewHeight == 0 || textureViewRotation == 0) {
      textureView.setTransform(null);
    } else {
      Matrix transformMatrix = new Matrix();
      float pivotX = textureViewWidth / 2;
      float pivotY = textureViewHeight / 2;
      transformMatrix.postRotate(textureViewRotation, pivotX, pivotY);

      // After rotation, scale the rotated texture to fit the TextureView size.
      RectF originalTextureRect = new RectF(0, 0, textureViewWidth, textureViewHeight);
      RectF rotatedTextureRect = new RectF();
      transformMatrix.mapRect(rotatedTextureRect, originalTextureRect);
      transformMatrix.postScale(
          textureViewWidth / rotatedTextureRect.width(),
          textureViewHeight / rotatedTextureRect.height(),
          pivotX,
          pivotY);
      textureView.setTransform(transformMatrix);
    }
  }

  @SuppressLint("InlinedApi")
  private boolean isDpadKey(int keyCode) {
    return keyCode == KeyEvent.KEYCODE_DPAD_UP
        || keyCode == KeyEvent.KEYCODE_DPAD_UP_RIGHT
        || keyCode == KeyEvent.KEYCODE_DPAD_RIGHT
        || keyCode == KeyEvent.KEYCODE_DPAD_DOWN_RIGHT
        || keyCode == KeyEvent.KEYCODE_DPAD_DOWN
        || keyCode == KeyEvent.KEYCODE_DPAD_DOWN_LEFT
        || keyCode == KeyEvent.KEYCODE_DPAD_LEFT
        || keyCode == KeyEvent.KEYCODE_DPAD_UP_LEFT
        || keyCode == KeyEvent.KEYCODE_DPAD_CENTER;
  }

  private final class ComponentListener
      implements Player.EventListener,
          TextOutput,
          VideoListener,
          OnLayoutChangeListener,
          SphericalSurfaceView.SurfaceListener,
          SingleTapListener {

    // TextOutput implementation

    @Override
    public void onCues(List<Cue> cues) {
      if (subtitleView != null) {
        subtitleView.onCues(cues);
      }
    }

    // VideoListener implementation

    @Override
    public void onVideoSizeChanged(
        int width, int height, int unappliedRotationDegrees, float pixelWidthHeightRatio) {
      float videoAspectRatio =
          (height == 0 || width == 0) ? 1 : (width * pixelWidthHeightRatio) / height;

      if (surfaceView instanceof TextureView) {
        // Try to apply rotation transformation when our surface is a TextureView.
        if (unappliedRotationDegrees == 90 || unappliedRotationDegrees == 270) {
          // We will apply a rotation 90/270 degree to the output texture of the TextureView.
          // In this case, the output video's width and height will be swapped.
          videoAspectRatio = 1 / videoAspectRatio;
        }
        if (textureViewRotation != 0) {
          surfaceView.removeOnLayoutChangeListener(this);
        }
        textureViewRotation = unappliedRotationDegrees;
        if (textureViewRotation != 0) {
          // The texture view's dimensions might be changed after layout step.
          // So add an OnLayoutChangeListener to apply rotation after layout step.
          surfaceView.addOnLayoutChangeListener(this);
        }
        applyTextureViewRotation((TextureView) surfaceView, textureViewRotation);
      }

      onContentAspectRatioChanged(videoAspectRatio, contentFrame, surfaceView);
    }

    @Override
    public void onRenderedFirstFrame() {
      if (shutterView != null) {
        shutterView.setVisibility(INVISIBLE);
      }
    }

    @Override
    public void onTracksChanged(TrackGroupArray tracks, TrackSelectionArray selections) {
      updateForCurrentTrackSelections(/* isNewPlayer= */ false);
    }

    // Player.EventListener implementation

    @Override
    public void onPlayerStateChanged(boolean playWhenReady, int playbackState) {
      updateBuffering();
      updateErrorMessage();
      if (isPlayingAd() && controllerHideDuringAds) {
        hideController();
      } else {
        maybeShowController(false);
      }
    }

    @Override
    public void onPositionDiscontinuity(@DiscontinuityReason int reason) {
      if (isPlayingAd() && controllerHideDuringAds) {
        hideController();
      }
    }

    // OnLayoutChangeListener implementation

    @Override
    public void onLayoutChange(
        View view,
        int left,
        int top,
        int right,
        int bottom,
        int oldLeft,
        int oldTop,
        int oldRight,
        int oldBottom) {
      applyTextureViewRotation((TextureView) view, textureViewRotation);
    }

    // SphericalSurfaceView.SurfaceTextureListener implementation

    @Override
    public void surfaceChanged(@Nullable Surface surface) {
      if (player != null) {
        VideoComponent videoComponent = player.getVideoComponent();
        if (videoComponent != null) {
          videoComponent.setVideoSurface(surface);
        }
      }
    }

    // SingleTapListener implementation

    @Override
    public boolean onSingleTapUp(MotionEvent e) {
      return toggleControllerVisibility();
    }
  }
}<|MERGE_RESOLUTION|>--- conflicted
+++ resolved
@@ -273,11 +273,7 @@
 
   @Nullable private final AspectRatioFrameLayout contentFrame;
   private final View shutterView;
-<<<<<<< HEAD
   private View surfaceView;
-=======
-  @Nullable private final View surfaceView;
->>>>>>> 71f72c59
   private final ImageView artworkView;
   private final SubtitleView subtitleView;
   @Nullable private final View bufferingView;
@@ -1055,7 +1051,6 @@
     }
   }
 
-<<<<<<< HEAD
   private void maybeCreateSurfaceView() {
     if (surfaceView != null) {
       return;
@@ -1083,7 +1078,9 @@
       }
       surfaceView.setLayoutParams(params);
       contentFrame.addView(surfaceView, 0);
-=======
+    }
+  }
+  
   /**
    * Called when there's a change in the aspect ratio of the content being displayed. The default
    * implementation sets the aspect ratio of the content frame to that of the content, unless the
@@ -1101,7 +1098,6 @@
     if (contentFrame != null) {
       contentFrame.setAspectRatio(
           contentView instanceof SphericalSurfaceView ? 0 : contentAspectRatio);
->>>>>>> 71f72c59
     }
   }
 
