/*
 * Copyright (C) 2019 The Android Open Source Project
 *
 * Licensed under the Apache License, Version 2.0 (the "License");
 * you may not use this file except in compliance with the License.
 * You may obtain a copy of the License at
 *
 *      http://www.apache.org/licenses/LICENSE-2.0
 *
 * Unless required by applicable law or agreed to in writing, software
 * distributed under the License is distributed on an "AS IS" BASIS,
 * WITHOUT WARRANTIES OR CONDITIONS OF ANY KIND, either express or implied.
 * See the License for the specific language governing permissions and
 * limitations under the License.
 */

package com.google.android.exoplayer2.mediacodec;

import static com.google.android.exoplayer2.util.Assertions.checkNotNull;
import static com.google.android.exoplayer2.util.Util.castNonNull;

import android.media.MediaCodec;
<<<<<<< HEAD
import android.media.MediaCodec.LinearBlock;
import android.media.MediaCrypto;
=======
>>>>>>> f2c13d9f
import android.media.MediaFormat;
import android.os.Bundle;
import android.os.Handler;
import android.view.Surface;
import androidx.annotation.Nullable;
import androidx.annotation.RequiresApi;
import com.google.android.exoplayer2.C;
import com.google.android.exoplayer2.decoder.CryptoInfo;
import com.google.android.exoplayer2.util.TraceUtil;
import com.google.android.exoplayer2.util.Util;
import java.io.IOException;
import java.nio.ByteBuffer;

/**
 * A {@link MediaCodecAdapter} that operates the underlying {@link MediaCodec} in synchronous mode.
 */
public class SynchronousMediaCodecAdapter implements MediaCodecAdapter {

  /** A factory for {@link SynchronousMediaCodecAdapter} instances. */
  public static class Factory implements MediaCodecAdapter.Factory {

    @Override
    public MediaCodecAdapter createAdapter(Configuration configuration) throws IOException {
      @Nullable MediaCodec codec = null;
      try {
        codec = createCodec(configuration);
        TraceUtil.beginSection("configureCodec");
        codec.configure(
            configuration.mediaFormat,
            configuration.surface,
            configuration.crypto,
            configuration.flags);
        TraceUtil.endSection();
        TraceUtil.beginSection("startCodec");
        codec.start();
        TraceUtil.endSection();
        return new SynchronousMediaCodecAdapter(codec);
      } catch (IOException | RuntimeException e) {
        if (codec != null) {
          codec.release();
        }
        throw e;
      }
    }

    /** Creates a new {@link MediaCodec} instance. */
    protected MediaCodec createCodec(Configuration configuration) throws IOException {
      checkNotNull(configuration.codecInfo);
      String codecName = configuration.codecInfo.name;
      TraceUtil.beginSection("createCodec:" + codecName);
      MediaCodec mediaCodec = MediaCodec.createByCodecName(codecName);
      TraceUtil.endSection();
      return mediaCodec;
    }
  }

  private final MediaCodec codec;
  @Nullable private ByteBuffer[] inputByteBuffers;
  @Nullable private ByteBuffer[] outputByteBuffers;

  private SynchronousMediaCodecAdapter(MediaCodec mediaCodec) {
    this.codec = mediaCodec;
    if (Util.SDK_INT < 21) {
      inputByteBuffers = codec.getInputBuffers();
      outputByteBuffers = codec.getOutputBuffers();
    }
  }

  @Override
  public int dequeueInputBufferIndex() {
    return codec.dequeueInputBuffer(0);
  }

  @Override
  public int dequeueOutputBufferIndex(MediaCodec.BufferInfo bufferInfo) {
    int index;
    do {
      index = codec.dequeueOutputBuffer(bufferInfo, 0);
      if (index == MediaCodec.INFO_OUTPUT_BUFFERS_CHANGED && Util.SDK_INT < 21) {
        outputByteBuffers = codec.getOutputBuffers();
      }
    } while (index == MediaCodec.INFO_OUTPUT_BUFFERS_CHANGED);

    return index;
  }

  @Override
  public MediaFormat getOutputFormat() {
    return codec.getOutputFormat();
  }

  @Override
  @Nullable
  public ByteBuffer getInputBuffer(int index) {
    if (Util.SDK_INT >= 21) {
      return codec.getInputBuffer(index);
    } else {
      return castNonNull(inputByteBuffers)[index];
    }
  }

  @Override
  @Nullable
  public ByteBuffer getOutputBuffer(int index) {
    if (Util.SDK_INT >= 21) {
      return codec.getOutputBuffer(index);
    } else {
      return castNonNull(outputByteBuffers)[index];
    }
  }

  @Override
  public void queueInputBuffer(
      int index, int offset, int size, long presentationTimeUs, int flags) {
    codec.queueInputBuffer(index, offset, size, presentationTimeUs, flags);
  }

  @Override
  @RequiresApi(30)
  public void queueInputLinearBlockBuffer(int index, LinearBlock linearBlock, int offset, int size, long presentationTimeUs, int flags) {}

  @Override
  public void queueSecureInputBuffer(
      int index, int offset, CryptoInfo info, long presentationTimeUs, int flags) {
    codec.queueSecureInputBuffer(
        index, offset, info.getFrameworkCryptoInfo(), presentationTimeUs, flags);
  }

  @Override
  public void releaseOutputBuffer(int index, boolean render) {
    codec.releaseOutputBuffer(index, render);
  }

  @Override
  @RequiresApi(21)
  public void releaseOutputBuffer(int index, long renderTimeStampNs) {
    codec.releaseOutputBuffer(index, renderTimeStampNs);
  }

  @Override
  public void flush() {
    codec.flush();
  }

  @Override
  public void release() {
    inputByteBuffers = null;
    outputByteBuffers = null;
    codec.release();
  }

  @Override
  @RequiresApi(23)
  public void setOnFrameRenderedListener(OnFrameRenderedListener listener, Handler handler) {
    codec.setOnFrameRenderedListener(
        (codec, presentationTimeUs, nanoTime) ->
            listener.onFrameRendered(
                SynchronousMediaCodecAdapter.this, presentationTimeUs, nanoTime),
        handler);
  }

  @Override
  @RequiresApi(23)
  public void setOutputSurface(Surface surface) {
    codec.setOutputSurface(surface);
  }

  @Override
  @RequiresApi(19)
  public void setParameters(Bundle params) {
    codec.setParameters(params);
  }

  @Override
  public void setVideoScalingMode(@C.VideoScalingMode int scalingMode) {
    codec.setVideoScalingMode(scalingMode);
  }
}<|MERGE_RESOLUTION|>--- conflicted
+++ resolved
@@ -20,11 +20,7 @@
 import static com.google.android.exoplayer2.util.Util.castNonNull;
 
 import android.media.MediaCodec;
-<<<<<<< HEAD
-import android.media.MediaCodec.LinearBlock;
 import android.media.MediaCrypto;
-=======
->>>>>>> f2c13d9f
 import android.media.MediaFormat;
 import android.os.Bundle;
 import android.os.Handler;
@@ -144,7 +140,7 @@
 
   @Override
   @RequiresApi(30)
-  public void queueInputLinearBlockBuffer(int index, LinearBlock linearBlock, int offset, int size, long presentationTimeUs, int flags) {}
+  public void queueInputLinearBlockBuffer(int index, MediaCodec.LinearBlock linearBlock, int offset, int size, long presentationTimeUs, int flags) {}
 
   @Override
   public void queueSecureInputBuffer(
