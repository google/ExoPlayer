/*
 * Copyright (C) 2018 The Android Open Source Project
 *
 * Licensed under the Apache License, Version 2.0 (the "License");
 * you may not use this file except in compliance with the License.
 * You may obtain a copy of the License at
 *
 *      http://www.apache.org/licenses/LICENSE-2.0
 *
 * Unless required by applicable law or agreed to in writing, software
 * distributed under the License is distributed on an "AS IS" BASIS,
 * WITHOUT WARRANTIES OR CONDITIONS OF ANY KIND, either express or implied.
 * See the License for the specific language governing permissions and
 * limitations under the License.
 */
package com.google.android.exoplayer2.analytics;

import android.support.annotation.Nullable;
import android.view.Surface;
import com.google.android.exoplayer2.C;
import com.google.android.exoplayer2.ExoPlaybackException;
import com.google.android.exoplayer2.Format;
import com.google.android.exoplayer2.PlaybackParameters;
import com.google.android.exoplayer2.Player;
import com.google.android.exoplayer2.Timeline;
import com.google.android.exoplayer2.Timeline.Period;
import com.google.android.exoplayer2.Timeline.Window;
import com.google.android.exoplayer2.analytics.AnalyticsListener.EventTime;
import com.google.android.exoplayer2.audio.AudioAttributes;
import com.google.android.exoplayer2.audio.AudioListener;
import com.google.android.exoplayer2.audio.AudioRendererEventListener;
import com.google.android.exoplayer2.decoder.DecoderCounters;
import com.google.android.exoplayer2.drm.DefaultDrmSessionEventListener;
import com.google.android.exoplayer2.metadata.Metadata;
import com.google.android.exoplayer2.metadata.MetadataOutput;
import com.google.android.exoplayer2.source.MediaSource.MediaPeriodId;
import com.google.android.exoplayer2.source.MediaSourceEventListener;
import com.google.android.exoplayer2.source.TrackGroupArray;
import com.google.android.exoplayer2.trackselection.TrackSelectionArray;
import com.google.android.exoplayer2.upstream.BandwidthMeter;
import com.google.android.exoplayer2.util.Assertions;
import com.google.android.exoplayer2.util.Clock;
import com.google.android.exoplayer2.video.VideoListener;
import com.google.android.exoplayer2.video.VideoRendererEventListener;
import java.io.IOException;
import java.util.ArrayList;
import java.util.Collections;
import java.util.HashMap;
import java.util.List;
import java.util.Set;
import java.util.concurrent.CopyOnWriteArraySet;
import org.checkerframework.checker.nullness.qual.MonotonicNonNull;
<<<<<<< HEAD
=======
import org.checkerframework.checker.nullness.qual.RequiresNonNull;
>>>>>>> 6f6f381b

/**
 * Data collector which is able to forward analytics events to {@link AnalyticsListener}s by
 * listening to all available ExoPlayer listeners.
 */
public class AnalyticsCollector
    implements Player.EventListener,
        MetadataOutput,
        AudioRendererEventListener,
        VideoRendererEventListener,
        MediaSourceEventListener,
        BandwidthMeter.EventListener,
        DefaultDrmSessionEventListener,
        VideoListener,
        AudioListener {

  /** Factory for an analytics collector. */
  public static class Factory {

    /**
     * Creates an analytics collector for the specified player.
     *
     * @param player The {@link Player} for which data will be collected. Can be null, if the player
     *     is set by calling {@link AnalyticsCollector#setPlayer(Player)} before using the analytics
     *     collector.
     * @param clock A {@link Clock} used to generate timestamps.
     * @return An analytics collector.
     */
    public AnalyticsCollector createAnalyticsCollector(@Nullable Player player, Clock clock) {
      return new AnalyticsCollector(player, clock);
    }
  }

  private final CopyOnWriteArraySet<AnalyticsListener> listeners;
  private final Clock clock;
  private final Window window;
  private final MediaPeriodQueueTracker mediaPeriodQueueTracker;

  private @MonotonicNonNull Player player;

  /**
   * Creates an analytics collector for the specified player.
   *
   * @param player The {@link Player} for which data will be collected. Can be null, if the player
   *     is set by calling {@link AnalyticsCollector#setPlayer(Player)} before using the analytics
   *     collector.
   * @param clock A {@link Clock} used to generate timestamps.
   */
  protected AnalyticsCollector(@Nullable Player player, Clock clock) {
<<<<<<< HEAD
    this.player = player;
=======
    if (player != null) {
      this.player = player;
    }
>>>>>>> 6f6f381b
    this.clock = Assertions.checkNotNull(clock);
    listeners = new CopyOnWriteArraySet<>();
    mediaPeriodQueueTracker = new MediaPeriodQueueTracker();
    window = new Window();
  }

  /**
   * Adds a listener for analytics events.
   *
   * @param listener The listener to add.
   */
  public void addListener(AnalyticsListener listener) {
    listeners.add(listener);
  }

  /**
   * Removes a previously added analytics event listener.
   *
   * @param listener The listener to remove.
   */
  public void removeListener(AnalyticsListener listener) {
    listeners.remove(listener);
  }

  /**
   * Sets the player for which data will be collected. Must only be called if no player has been set
   * yet.
   *
   * @param player The {@link Player} for which data will be collected.
   */
  public void setPlayer(Player player) {
    Assertions.checkState(this.player == null);
    this.player = Assertions.checkNotNull(player);
  }

  // External events.

  /**
   * Notify analytics collector that a seek operation will start. Should be called before the player
   * adjusts its state and position to the seek.
   */
  public final void notifySeekStarted() {
    if (!mediaPeriodQueueTracker.isSeeking()) {
      EventTime eventTime = generatePlayingMediaPeriodEventTime();
      mediaPeriodQueueTracker.onSeekStarted();
      for (AnalyticsListener listener : listeners) {
        listener.onSeekStarted(eventTime);
      }
    }
  }

  /**
   * Resets the analytics collector for a new media source. Should be called before the player is
   * prepared with a new media source.
   */
  public final void resetForNewMediaSource() {
    // Copying the list is needed because onMediaPeriodReleased will modify the list.
    List<MediaPeriodInfo> mediaPeriodInfos =
        new ArrayList<>(mediaPeriodQueueTracker.mediaPeriodInfoQueue);
    for (MediaPeriodInfo mediaPeriodInfo : mediaPeriodInfos) {
      onMediaPeriodReleased(mediaPeriodInfo.windowIndex, mediaPeriodInfo.mediaPeriodId);
    }
  }

  // MetadataOutput implementation.

  @Override
  public final void onMetadata(Metadata metadata) {
    EventTime eventTime = generatePlayingMediaPeriodEventTime();
    for (AnalyticsListener listener : listeners) {
      listener.onMetadata(eventTime, metadata);
    }
  }

  // AudioRendererEventListener implementation.

  @Override
  public final void onAudioEnabled(DecoderCounters counters) {
    // The renderers are only enabled after we changed the playing media period.
    EventTime eventTime = generatePlayingMediaPeriodEventTime();
    for (AnalyticsListener listener : listeners) {
      listener.onDecoderEnabled(eventTime, C.TRACK_TYPE_AUDIO, counters);
    }
  }

  @Override
  public final void onAudioDecoderInitialized(
      String decoderName, long initializedTimestampMs, long initializationDurationMs) {
    EventTime eventTime = generateReadingMediaPeriodEventTime();
    for (AnalyticsListener listener : listeners) {
      listener.onDecoderInitialized(
          eventTime, C.TRACK_TYPE_AUDIO, decoderName, initializationDurationMs);
    }
  }

  @Override
  public final void onAudioInputFormatChanged(Format format) {
    EventTime eventTime = generateReadingMediaPeriodEventTime();
    for (AnalyticsListener listener : listeners) {
      listener.onDecoderInputFormatChanged(eventTime, C.TRACK_TYPE_AUDIO, format);
    }
  }

  @Override
  public final void onAudioSinkUnderrun(
      int bufferSize, long bufferSizeMs, long elapsedSinceLastFeedMs) {
    EventTime eventTime = generateReadingMediaPeriodEventTime();
    for (AnalyticsListener listener : listeners) {
      listener.onAudioUnderrun(eventTime, bufferSize, bufferSizeMs, elapsedSinceLastFeedMs);
    }
  }

  @Override
  public final void onAudioDisabled(DecoderCounters counters) {
    // The renderers are disabled after we changed the playing media period on the playback thread
    // but before this change is reported to the app thread.
    EventTime eventTime = generateLastReportedPlayingMediaPeriodEventTime();
    for (AnalyticsListener listener : listeners) {
      listener.onDecoderDisabled(eventTime, C.TRACK_TYPE_AUDIO, counters);
    }
  }

  // AudioListener implementation.

  @Override
  public final void onAudioSessionId(int audioSessionId) {
    EventTime eventTime = generateReadingMediaPeriodEventTime();
    for (AnalyticsListener listener : listeners) {
      listener.onAudioSessionId(eventTime, audioSessionId);
    }
  }

  @Override
  public void onAudioAttributesChanged(AudioAttributes audioAttributes) {
    EventTime eventTime = generateReadingMediaPeriodEventTime();
    for (AnalyticsListener listener : listeners) {
      listener.onAudioAttributesChanged(eventTime, audioAttributes);
    }
  }

  @Override
  public void onVolumeChanged(float audioVolume) {
    EventTime eventTime = generateReadingMediaPeriodEventTime();
    for (AnalyticsListener listener : listeners) {
      listener.onVolumeChanged(eventTime, audioVolume);
    }
  }

  // VideoRendererEventListener implementation.

  @Override
  public final void onVideoEnabled(DecoderCounters counters) {
    // The renderers are only enabled after we changed the playing media period.
    EventTime eventTime = generatePlayingMediaPeriodEventTime();
    for (AnalyticsListener listener : listeners) {
      listener.onDecoderEnabled(eventTime, C.TRACK_TYPE_VIDEO, counters);
    }
  }

  @Override
  public final void onVideoDecoderInitialized(
      String decoderName, long initializedTimestampMs, long initializationDurationMs) {
    EventTime eventTime = generateReadingMediaPeriodEventTime();
    for (AnalyticsListener listener : listeners) {
      listener.onDecoderInitialized(
          eventTime, C.TRACK_TYPE_VIDEO, decoderName, initializationDurationMs);
    }
  }

  @Override
  public final void onVideoInputFormatChanged(Format format) {
    EventTime eventTime = generateReadingMediaPeriodEventTime();
    for (AnalyticsListener listener : listeners) {
      listener.onDecoderInputFormatChanged(eventTime, C.TRACK_TYPE_VIDEO, format);
    }
  }

  @Override
  public final void onDroppedFrames(int count, long elapsedMs) {
    EventTime eventTime = generateLastReportedPlayingMediaPeriodEventTime();
    for (AnalyticsListener listener : listeners) {
      listener.onDroppedVideoFrames(eventTime, count, elapsedMs);
    }
  }

  @Override
  public final void onVideoDisabled(DecoderCounters counters) {
    // The renderers are disabled after we changed the playing media period on the playback thread
    // but before this change is reported to the app thread.
    EventTime eventTime = generateLastReportedPlayingMediaPeriodEventTime();
    for (AnalyticsListener listener : listeners) {
      listener.onDecoderDisabled(eventTime, C.TRACK_TYPE_VIDEO, counters);
    }
  }

  @Override
  public final void onRenderedFirstFrame(Surface surface) {
    EventTime eventTime = generateReadingMediaPeriodEventTime();
    for (AnalyticsListener listener : listeners) {
      listener.onRenderedFirstFrame(eventTime, surface);
    }
  }

  // VideoListener implementation.

  @Override
  public final void onRenderedFirstFrame() {
    // Do nothing. Already reported in VideoRendererEventListener.onRenderedFirstFrame.
  }

  @Override
  public final void onVideoSizeChanged(
      int width, int height, int unappliedRotationDegrees, float pixelWidthHeightRatio) {
    EventTime eventTime = generateReadingMediaPeriodEventTime();
    for (AnalyticsListener listener : listeners) {
      listener.onVideoSizeChanged(
          eventTime, width, height, unappliedRotationDegrees, pixelWidthHeightRatio);
    }
  }

  @Override
  public void onSurfaceSizeChanged(int width, int height) {
    EventTime eventTime = generateReadingMediaPeriodEventTime();
    for (AnalyticsListener listener : listeners) {
      listener.onSurfaceSizeChanged(eventTime, width, height);
    }
  }

  // MediaSourceEventListener implementation.

  @Override
  public final void onMediaPeriodCreated(int windowIndex, MediaPeriodId mediaPeriodId) {
    mediaPeriodQueueTracker.onMediaPeriodCreated(windowIndex, mediaPeriodId);
    EventTime eventTime = generateMediaPeriodEventTime(windowIndex, mediaPeriodId);
    for (AnalyticsListener listener : listeners) {
      listener.onMediaPeriodCreated(eventTime);
    }
  }

  @Override
  public final void onMediaPeriodReleased(int windowIndex, MediaPeriodId mediaPeriodId) {
    EventTime eventTime = generateMediaPeriodEventTime(windowIndex, mediaPeriodId);
    if (mediaPeriodQueueTracker.onMediaPeriodReleased(mediaPeriodId)) {
      for (AnalyticsListener listener : listeners) {
        listener.onMediaPeriodReleased(eventTime);
      }
    }
  }

  @Override
  public final void onLoadStarted(
      int windowIndex,
      @Nullable MediaPeriodId mediaPeriodId,
      LoadEventInfo loadEventInfo,
      MediaLoadData mediaLoadData) {
    EventTime eventTime = generateMediaPeriodEventTime(windowIndex, mediaPeriodId);
    for (AnalyticsListener listener : listeners) {
      listener.onLoadStarted(eventTime, loadEventInfo, mediaLoadData);
    }
  }

  @Override
  public final void onLoadCompleted(
      int windowIndex,
      @Nullable MediaPeriodId mediaPeriodId,
      LoadEventInfo loadEventInfo,
      MediaLoadData mediaLoadData) {
    EventTime eventTime = generateMediaPeriodEventTime(windowIndex, mediaPeriodId);
    for (AnalyticsListener listener : listeners) {
      listener.onLoadCompleted(eventTime, loadEventInfo, mediaLoadData);
    }
  }

  @Override
  public final void onLoadCanceled(
      int windowIndex,
      @Nullable MediaPeriodId mediaPeriodId,
      LoadEventInfo loadEventInfo,
      MediaLoadData mediaLoadData) {
    EventTime eventTime = generateMediaPeriodEventTime(windowIndex, mediaPeriodId);
    for (AnalyticsListener listener : listeners) {
      listener.onLoadCanceled(eventTime, loadEventInfo, mediaLoadData);
    }
  }

  @Override
  public final void onLoadError(
      int windowIndex,
      @Nullable MediaPeriodId mediaPeriodId,
      LoadEventInfo loadEventInfo,
      MediaLoadData mediaLoadData,
      IOException error,
      boolean wasCanceled) {
    EventTime eventTime = generateMediaPeriodEventTime(windowIndex, mediaPeriodId);
    for (AnalyticsListener listener : listeners) {
      listener.onLoadError(eventTime, loadEventInfo, mediaLoadData, error, wasCanceled);
    }
  }

  @Override
  public final void onReadingStarted(int windowIndex, MediaPeriodId mediaPeriodId) {
    mediaPeriodQueueTracker.onReadingStarted(mediaPeriodId);
    EventTime eventTime = generateMediaPeriodEventTime(windowIndex, mediaPeriodId);
    for (AnalyticsListener listener : listeners) {
      listener.onReadingStarted(eventTime);
    }
  }

  @Override
  public final void onUpstreamDiscarded(
      int windowIndex, @Nullable MediaPeriodId mediaPeriodId, MediaLoadData mediaLoadData) {
    EventTime eventTime = generateMediaPeriodEventTime(windowIndex, mediaPeriodId);
    for (AnalyticsListener listener : listeners) {
      listener.onUpstreamDiscarded(eventTime, mediaLoadData);
    }
  }

  @Override
  public final void onDownstreamFormatChanged(
      int windowIndex, @Nullable MediaPeriodId mediaPeriodId, MediaLoadData mediaLoadData) {
    EventTime eventTime = generateMediaPeriodEventTime(windowIndex, mediaPeriodId);
    for (AnalyticsListener listener : listeners) {
      listener.onDownstreamFormatChanged(eventTime, mediaLoadData);
    }
  }

  // Player.EventListener implementation.

  // TODO: Add onFinishedReportingChanges to Player.EventListener to know when a set of simultaneous
  // callbacks finished. This helps to assign exactly the same EventTime to all of them instead of
  // having slightly different real times.

  @Override
  public final void onTimelineChanged(
      Timeline timeline, @Nullable Object manifest, @Player.TimelineChangeReason int reason) {
    mediaPeriodQueueTracker.onTimelineChanged(timeline);
    EventTime eventTime = generatePlayingMediaPeriodEventTime();
    for (AnalyticsListener listener : listeners) {
      listener.onTimelineChanged(eventTime, reason);
    }
  }

  @Override
  public final void onTracksChanged(
      TrackGroupArray trackGroups, TrackSelectionArray trackSelections) {
    EventTime eventTime = generatePlayingMediaPeriodEventTime();
    for (AnalyticsListener listener : listeners) {
      listener.onTracksChanged(eventTime, trackGroups, trackSelections);
    }
  }

  @Override
  public final void onLoadingChanged(boolean isLoading) {
    EventTime eventTime = generatePlayingMediaPeriodEventTime();
    for (AnalyticsListener listener : listeners) {
      listener.onLoadingChanged(eventTime, isLoading);
    }
  }

  @Override
  public final void onPlayerStateChanged(boolean playWhenReady, int playbackState) {
    EventTime eventTime = generatePlayingMediaPeriodEventTime();
    for (AnalyticsListener listener : listeners) {
      listener.onPlayerStateChanged(eventTime, playWhenReady, playbackState);
    }
  }

  @Override
  public final void onRepeatModeChanged(@Player.RepeatMode int repeatMode) {
    EventTime eventTime = generatePlayingMediaPeriodEventTime();
    for (AnalyticsListener listener : listeners) {
      listener.onRepeatModeChanged(eventTime, repeatMode);
    }
  }

  @Override
  public final void onShuffleModeEnabledChanged(boolean shuffleModeEnabled) {
    EventTime eventTime = generatePlayingMediaPeriodEventTime();
    for (AnalyticsListener listener : listeners) {
      listener.onShuffleModeChanged(eventTime, shuffleModeEnabled);
    }
  }

  @Override
  public final void onPlayerError(ExoPlaybackException error) {
    EventTime eventTime = generatePlayingMediaPeriodEventTime();
    for (AnalyticsListener listener : listeners) {
      listener.onPlayerError(eventTime, error);
    }
  }

  @Override
  public final void onPositionDiscontinuity(@Player.DiscontinuityReason int reason) {
    mediaPeriodQueueTracker.onPositionDiscontinuity(reason);
    EventTime eventTime = generatePlayingMediaPeriodEventTime();
    for (AnalyticsListener listener : listeners) {
      listener.onPositionDiscontinuity(eventTime, reason);
    }
  }

  @Override
  public final void onPlaybackParametersChanged(PlaybackParameters playbackParameters) {
    EventTime eventTime = generatePlayingMediaPeriodEventTime();
    for (AnalyticsListener listener : listeners) {
      listener.onPlaybackParametersChanged(eventTime, playbackParameters);
    }
  }

  @Override
  public final void onSeekProcessed() {
    if (mediaPeriodQueueTracker.isSeeking()) {
      mediaPeriodQueueTracker.onSeekProcessed();
      EventTime eventTime = generatePlayingMediaPeriodEventTime();
      for (AnalyticsListener listener : listeners) {
        listener.onSeekProcessed(eventTime);
      }
    }
  }

  // BandwidthMeter.Listener implementation.

  @Override
  public final void onBandwidthSample(int elapsedMs, long bytes, long bitrate) {
    EventTime eventTime = generateLoadingMediaPeriodEventTime();
    for (AnalyticsListener listener : listeners) {
      listener.onBandwidthEstimate(eventTime, elapsedMs, bytes, bitrate);
    }
  }

  // DefaultDrmSessionManager.EventListener implementation.

  @Override
  public final void onDrmSessionAcquired() {
    EventTime eventTime = generateReadingMediaPeriodEventTime();
    for (AnalyticsListener listener : listeners) {
      listener.onDrmSessionAcquired(eventTime);
    }
  }

  @Override
  public final void onDrmKeysLoaded() {
    EventTime eventTime = generateReadingMediaPeriodEventTime();
    for (AnalyticsListener listener : listeners) {
      listener.onDrmKeysLoaded(eventTime);
    }
  }

  @Override
  public final void onDrmSessionManagerError(Exception error) {
    EventTime eventTime = generateReadingMediaPeriodEventTime();
    for (AnalyticsListener listener : listeners) {
      listener.onDrmSessionManagerError(eventTime, error);
    }
  }

  @Override
  public final void onDrmKeysRestored() {
    EventTime eventTime = generateReadingMediaPeriodEventTime();
    for (AnalyticsListener listener : listeners) {
      listener.onDrmKeysRestored(eventTime);
    }
  }

  @Override
  public final void onDrmKeysRemoved() {
    EventTime eventTime = generateReadingMediaPeriodEventTime();
    for (AnalyticsListener listener : listeners) {
      listener.onDrmKeysRemoved(eventTime);
    }
  }

  @Override
  public final void onDrmSessionReleased() {
    EventTime eventTime = generateLastReportedPlayingMediaPeriodEventTime();
    for (AnalyticsListener listener : listeners) {
      listener.onDrmSessionReleased(eventTime);
    }
  }

  // Internal methods.

  /** Returns read-only set of registered listeners. */
  protected Set<AnalyticsListener> getListeners() {
    return Collections.unmodifiableSet(listeners);
  }

<<<<<<< HEAD
  /** Returns a new {@link EventTime} for the specified window index and media period id. */
  protected EventTime generateEventTime(int windowIndex, @Nullable MediaPeriodId mediaPeriodId) {
    Assertions.checkNotNull(player);
=======
  /** Returns a new {@link EventTime} for the specified timeline, window and media period id. */
  @RequiresNonNull("player")
  protected EventTime generateEventTime(
      Timeline timeline, int windowIndex, @Nullable MediaPeriodId mediaPeriodId) {
    if (timeline.isEmpty()) {
      // Ensure media period id is only reported together with a valid timeline.
      mediaPeriodId = null;
    }
>>>>>>> 6f6f381b
    long realtimeMs = clock.elapsedRealtime();
    long eventPositionMs;
    boolean isInCurrentWindow =
        timeline == player.getCurrentTimeline() && windowIndex == player.getCurrentWindowIndex();
    if (mediaPeriodId != null && mediaPeriodId.isAd()) {
      boolean isCurrentAd =
          isInCurrentWindow
              && player.getCurrentAdGroupIndex() == mediaPeriodId.adGroupIndex
              && player.getCurrentAdIndexInAdGroup() == mediaPeriodId.adIndexInAdGroup;
      // Assume start position of 0 for future ads.
      eventPositionMs = isCurrentAd ? player.getCurrentPosition() : 0;
    } else if (isInCurrentWindow) {
      eventPositionMs = player.getContentPosition();
    } else {
      // Assume default start position for future content windows. If timeline is not available yet,
      // assume start position of 0.
      eventPositionMs =
          timeline.isEmpty() ? 0 : timeline.getWindow(windowIndex, window).getDefaultPositionMs();
    }
    return new EventTime(
        realtimeMs,
        timeline,
        windowIndex,
        mediaPeriodId,
        eventPositionMs,
        player.getCurrentPosition(),
        player.getTotalBufferedDuration());
  }

<<<<<<< HEAD
  private EventTime generateEventTime(@Nullable WindowAndMediaPeriodId mediaPeriod) {
    if (mediaPeriod == null) {
      int windowIndex = Assertions.checkNotNull(player).getCurrentWindowIndex();
      MediaPeriodId mediaPeriodId = mediaPeriodQueueTracker.tryResolveWindowIndex(windowIndex);
      return generateEventTime(windowIndex, mediaPeriodId);
=======
  private EventTime generateEventTime(@Nullable MediaPeriodInfo mediaPeriodInfo) {
    Assertions.checkNotNull(player);
    if (mediaPeriodInfo == null) {
      int windowIndex = player.getCurrentWindowIndex();
      mediaPeriodInfo = mediaPeriodQueueTracker.tryResolveWindowIndex(windowIndex);
      if (mediaPeriodInfo == null) {
        Timeline timeline = player.getCurrentTimeline();
        boolean windowIsInTimeline = windowIndex < timeline.getWindowCount();
        return generateEventTime(
            windowIsInTimeline ? timeline : Timeline.EMPTY, windowIndex, /* mediaPeriodId= */ null);
      }
>>>>>>> 6f6f381b
    }
    return generateEventTime(
        mediaPeriodInfo.timeline, mediaPeriodInfo.windowIndex, mediaPeriodInfo.mediaPeriodId);
  }

  private EventTime generateLastReportedPlayingMediaPeriodEventTime() {
    return generateEventTime(mediaPeriodQueueTracker.getLastReportedPlayingMediaPeriod());
  }

  private EventTime generatePlayingMediaPeriodEventTime() {
    return generateEventTime(mediaPeriodQueueTracker.getPlayingMediaPeriod());
  }

  private EventTime generateReadingMediaPeriodEventTime() {
    return generateEventTime(mediaPeriodQueueTracker.getReadingMediaPeriod());
  }

  private EventTime generateLoadingMediaPeriodEventTime() {
    return generateEventTime(mediaPeriodQueueTracker.getLoadingMediaPeriod());
  }

  private EventTime generateMediaPeriodEventTime(
      int windowIndex, @Nullable MediaPeriodId mediaPeriodId) {
    Assertions.checkNotNull(player);
    if (mediaPeriodId != null) {
      MediaPeriodInfo mediaPeriodInfo = mediaPeriodQueueTracker.getMediaPeriodInfo(mediaPeriodId);
      return mediaPeriodInfo != null
          ? generateEventTime(mediaPeriodInfo)
          : generateEventTime(Timeline.EMPTY, windowIndex, mediaPeriodId);
    }
    Timeline timeline = player.getCurrentTimeline();
    boolean windowIsInTimeline = windowIndex < timeline.getWindowCount();
    return generateEventTime(
        windowIsInTimeline ? timeline : Timeline.EMPTY, windowIndex, /* mediaPeriodId= */ null);
  }

  /** Keeps track of the active media periods and currently playing and reading media period. */
  private static final class MediaPeriodQueueTracker {

    // TODO: Investigate reporting MediaPeriodId in renderer events and adding a listener of queue
    // changes, which would hopefully remove the need to track the queue here.

    private final ArrayList<MediaPeriodInfo> mediaPeriodInfoQueue;
    private final HashMap<MediaPeriodId, MediaPeriodInfo> mediaPeriodIdToInfo;
    private final Period period;

    private @Nullable MediaPeriodInfo lastReportedPlayingMediaPeriod;
    private @Nullable MediaPeriodInfo readingMediaPeriod;
    private Timeline timeline;
    private boolean isSeeking;

    public MediaPeriodQueueTracker() {
      mediaPeriodInfoQueue = new ArrayList<>();
      mediaPeriodIdToInfo = new HashMap<>();
      period = new Period();
      timeline = Timeline.EMPTY;
    }

    /**
     * Returns the {@link MediaPeriodInfo} of the media period in the front of the queue. This is
     * the playing media period unless the player hasn't started playing yet (in which case it is
     * the loading media period or null). While the player is seeking or preparing, this method will
     * always return null to reflect the uncertainty about the current playing period. May also be
     * null, if the timeline is empty or no media period is active yet.
     */
    public @Nullable MediaPeriodInfo getPlayingMediaPeriod() {
      return mediaPeriodInfoQueue.isEmpty() || timeline.isEmpty() || isSeeking
          ? null
          : mediaPeriodInfoQueue.get(0);
    }

    /**
     * Returns the {@link MediaPeriodInfo} of the currently playing media period. This is the
     * publicly reported period which should always match {@link Player#getCurrentPeriodIndex()}
     * unless the player is currently seeking or being prepared in which case the previous period is
     * reported until the seek or preparation is processed. May be null, if no media period is
     * active yet.
     */
    public @Nullable MediaPeriodInfo getLastReportedPlayingMediaPeriod() {
      return lastReportedPlayingMediaPeriod;
    }

    /**
     * Returns the {@link MediaPeriodInfo} of the media period currently being read by the player.
     * May be null, if the player is not reading a media period.
     */
    public @Nullable MediaPeriodInfo getReadingMediaPeriod() {
      return readingMediaPeriod;
    }

    /**
     * Returns the {@link MediaPeriodInfo} of the media period at the end of the queue which is
     * currently loading or will be the next one loading. May be null, if no media period is active
     * yet.
     */
    public @Nullable MediaPeriodInfo getLoadingMediaPeriod() {
      return mediaPeriodInfoQueue.isEmpty()
          ? null
          : mediaPeriodInfoQueue.get(mediaPeriodInfoQueue.size() - 1);
    }

    /** Returns the {@link MediaPeriodInfo} for the given {@link MediaPeriodId}. */
    public @Nullable MediaPeriodInfo getMediaPeriodInfo(MediaPeriodId mediaPeriodId) {
      return mediaPeriodIdToInfo.get(mediaPeriodId);
    }

    /** Returns whether the player is currently seeking. */
    public boolean isSeeking() {
      return isSeeking;
    }

    /**
     * Tries to find an existing media period info from the specified window index. Only returns a
     * non-null media period info if there is a unique, unambiguous match.
     */
    public @Nullable MediaPeriodInfo tryResolveWindowIndex(int windowIndex) {
      MediaPeriodInfo match = null;
      for (int i = 0; i < mediaPeriodInfoQueue.size(); i++) {
        MediaPeriodInfo info = mediaPeriodInfoQueue.get(i);
        int periodIndex = timeline.getIndexOfPeriod(info.mediaPeriodId.periodUid);
        if (periodIndex != C.INDEX_UNSET
            && timeline.getPeriod(periodIndex, period).windowIndex == windowIndex) {
          if (match != null) {
            // Ambiguous match.
            return null;
          }
          match = info;
        }
      }
      return match;
    }

    /** Updates the queue with a reported position discontinuity . */
    public void onPositionDiscontinuity(@Player.DiscontinuityReason int reason) {
      updateLastReportedPlayingMediaPeriod();
    }

    /** Updates the queue with a reported timeline change. */
    public void onTimelineChanged(Timeline timeline) {
      for (int i = 0; i < mediaPeriodInfoQueue.size(); i++) {
        MediaPeriodInfo newMediaPeriodInfo =
            updateMediaPeriodInfoToNewTimeline(mediaPeriodInfoQueue.get(i), timeline);
        mediaPeriodInfoQueue.set(i, newMediaPeriodInfo);
        mediaPeriodIdToInfo.put(newMediaPeriodInfo.mediaPeriodId, newMediaPeriodInfo);
      }
      if (readingMediaPeriod != null) {
        readingMediaPeriod = updateMediaPeriodInfoToNewTimeline(readingMediaPeriod, timeline);
      }
      this.timeline = timeline;
      updateLastReportedPlayingMediaPeriod();
    }

    /** Updates the queue with a reported start of seek. */
    public void onSeekStarted() {
      isSeeking = true;
    }

    /** Updates the queue with a reported processed seek. */
    public void onSeekProcessed() {
      isSeeking = false;
      updateLastReportedPlayingMediaPeriod();
    }

    /** Updates the queue with a newly created media period. */
    public void onMediaPeriodCreated(int windowIndex, MediaPeriodId mediaPeriodId) {
      boolean isInTimeline = timeline.getIndexOfPeriod(mediaPeriodId.periodUid) != C.INDEX_UNSET;
      MediaPeriodInfo mediaPeriodInfo =
          new MediaPeriodInfo(mediaPeriodId, isInTimeline ? timeline : Timeline.EMPTY, windowIndex);
      mediaPeriodInfoQueue.add(mediaPeriodInfo);
      mediaPeriodIdToInfo.put(mediaPeriodId, mediaPeriodInfo);
      if (mediaPeriodInfoQueue.size() == 1 && !timeline.isEmpty()) {
        updateLastReportedPlayingMediaPeriod();
      }
    }

    /**
     * Updates the queue with a released media period. Returns whether the media period was still in
     * the queue.
     */
    public boolean onMediaPeriodReleased(MediaPeriodId mediaPeriodId) {
      MediaPeriodInfo mediaPeriodInfo = mediaPeriodIdToInfo.remove(mediaPeriodId);
      if (mediaPeriodInfo == null) {
        // The media period has already been removed from the queue in resetForNewMediaSource().
        return false;
      }
      mediaPeriodInfoQueue.remove(mediaPeriodInfo);
      if (readingMediaPeriod != null && mediaPeriodId.equals(readingMediaPeriod.mediaPeriodId)) {
        readingMediaPeriod = mediaPeriodInfoQueue.isEmpty() ? null : mediaPeriodInfoQueue.get(0);
      }
      return true;
    }

    /** Update the queue with a change in the reading media period. */
    public void onReadingStarted(MediaPeriodId mediaPeriodId) {
      readingMediaPeriod = mediaPeriodIdToInfo.get(mediaPeriodId);
    }

    private void updateLastReportedPlayingMediaPeriod() {
      if (!mediaPeriodInfoQueue.isEmpty()) {
        lastReportedPlayingMediaPeriod = mediaPeriodInfoQueue.get(0);
      }
    }

    private MediaPeriodInfo updateMediaPeriodInfoToNewTimeline(
        MediaPeriodInfo info, Timeline newTimeline) {
      int newPeriodIndex = newTimeline.getIndexOfPeriod(info.mediaPeriodId.periodUid);
      if (newPeriodIndex == C.INDEX_UNSET) {
        // Media period is not yet or no longer available in the new timeline. Keep it as it is.
        return info;
      }
      int newWindowIndex = newTimeline.getPeriod(newPeriodIndex, period).windowIndex;
      return new MediaPeriodInfo(info.mediaPeriodId, newTimeline, newWindowIndex);
    }
  }

  /** Information about a media period and its associated timeline. */
  private static final class MediaPeriodInfo {

    /** The {@link MediaPeriodId} of the media period. */
    public final MediaPeriodId mediaPeriodId;
    /**
     * The {@link Timeline} in which the media period can be found. Or {@link Timeline#EMPTY} if the
     * media period is not part of a known timeline yet.
     */
    public final Timeline timeline;
    /**
     * The window index of the media period in the timeline. If the timeline is empty, this is the
     * prospective window index.
     */
    public final int windowIndex;

    public MediaPeriodInfo(MediaPeriodId mediaPeriodId, Timeline timeline, int windowIndex) {
      this.mediaPeriodId = mediaPeriodId;
      this.timeline = timeline;
      this.windowIndex = windowIndex;
    }
  }
}<|MERGE_RESOLUTION|>--- conflicted
+++ resolved
@@ -50,10 +50,7 @@
 import java.util.Set;
 import java.util.concurrent.CopyOnWriteArraySet;
 import org.checkerframework.checker.nullness.qual.MonotonicNonNull;
-<<<<<<< HEAD
-=======
 import org.checkerframework.checker.nullness.qual.RequiresNonNull;
->>>>>>> 6f6f381b
 
 /**
  * Data collector which is able to forward analytics events to {@link AnalyticsListener}s by
@@ -103,13 +100,9 @@
    * @param clock A {@link Clock} used to generate timestamps.
    */
   protected AnalyticsCollector(@Nullable Player player, Clock clock) {
-<<<<<<< HEAD
-    this.player = player;
-=======
     if (player != null) {
       this.player = player;
     }
->>>>>>> 6f6f381b
     this.clock = Assertions.checkNotNull(clock);
     listeners = new CopyOnWriteArraySet<>();
     mediaPeriodQueueTracker = new MediaPeriodQueueTracker();
@@ -596,11 +589,6 @@
     return Collections.unmodifiableSet(listeners);
   }
 
-<<<<<<< HEAD
-  /** Returns a new {@link EventTime} for the specified window index and media period id. */
-  protected EventTime generateEventTime(int windowIndex, @Nullable MediaPeriodId mediaPeriodId) {
-    Assertions.checkNotNull(player);
-=======
   /** Returns a new {@link EventTime} for the specified timeline, window and media period id. */
   @RequiresNonNull("player")
   protected EventTime generateEventTime(
@@ -609,7 +597,6 @@
       // Ensure media period id is only reported together with a valid timeline.
       mediaPeriodId = null;
     }
->>>>>>> 6f6f381b
     long realtimeMs = clock.elapsedRealtime();
     long eventPositionMs;
     boolean isInCurrentWindow =
@@ -639,13 +626,6 @@
         player.getTotalBufferedDuration());
   }
 
-<<<<<<< HEAD
-  private EventTime generateEventTime(@Nullable WindowAndMediaPeriodId mediaPeriod) {
-    if (mediaPeriod == null) {
-      int windowIndex = Assertions.checkNotNull(player).getCurrentWindowIndex();
-      MediaPeriodId mediaPeriodId = mediaPeriodQueueTracker.tryResolveWindowIndex(windowIndex);
-      return generateEventTime(windowIndex, mediaPeriodId);
-=======
   private EventTime generateEventTime(@Nullable MediaPeriodInfo mediaPeriodInfo) {
     Assertions.checkNotNull(player);
     if (mediaPeriodInfo == null) {
@@ -657,7 +637,6 @@
         return generateEventTime(
             windowIsInTimeline ? timeline : Timeline.EMPTY, windowIndex, /* mediaPeriodId= */ null);
       }
->>>>>>> 6f6f381b
     }
     return generateEventTime(
         mediaPeriodInfo.timeline, mediaPeriodInfo.windowIndex, mediaPeriodInfo.mediaPeriodId);
