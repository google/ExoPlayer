--- conflicted
+++ resolved
@@ -1278,7 +1278,6 @@
         if (uuid == null) {
           Log.w(TAG, "Skipped pssh atom (failed to extract uuid)");
         } else {
-<<<<<<< HEAD
           if (!initDatas.containsKey(uuid)) {
             initDatas.put(uuid, Pair.create(version, psshData));
           } else {
@@ -1300,9 +1299,6 @@
                       + " - already have version " + currentVersion);
             }
           }
-=======
-          schemeDatas.add(new SchemeData(uuid, MimeTypes.VIDEO_MP4, psshData));
->>>>>>> 0183a830
         }
       }
     }
@@ -1311,7 +1307,7 @@
       List<SchemeData> schemeDatas = new ArrayList<>(initDatas.size());
       for(Map.Entry<UUID, Pair<Integer, byte[]>> entry : initDatas.entrySet()) {
         schemeDatas.add(
-                new SchemeData(entry.getKey(), null, MimeTypes.VIDEO_MP4, entry.getValue().second));
+                new SchemeData(entry.getKey(), MimeTypes.VIDEO_MP4, entry.getValue().second));
       }
       return new DrmInitData(schemeDatas);
     }
