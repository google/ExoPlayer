/*
 * Copyright (C) 2016 The Android Open Source Project
 *
 * Licensed under the Apache License, Version 2.0 (the "License");
 * you may not use this file except in compliance with the License.
 * You may obtain a copy of the License at
 *
 *      http://www.apache.org/licenses/LICENSE-2.0
 *
 * Unless required by applicable law or agreed to in writing, software
 * distributed under the License is distributed on an "AS IS" BASIS,
 * WITHOUT WARRANTIES OR CONDITIONS OF ANY KIND, either express or implied.
 * See the License for the specific language governing permissions and
 * limitations under the License.
 */
package com.google.android.exoplayer2.drm;

import android.annotation.SuppressLint;
import android.annotation.TargetApi;
import android.media.MediaDrm;
import android.os.Handler;
import android.os.Looper;
import android.os.Message;
import androidx.annotation.IntDef;
import androidx.annotation.NonNull;
import androidx.annotation.Nullable;
import com.google.android.exoplayer2.C;
import com.google.android.exoplayer2.drm.DrmInitData.SchemeData;
import com.google.android.exoplayer2.drm.DrmSession.DrmSessionException;
import com.google.android.exoplayer2.drm.ExoMediaDrm.OnEventListener;
<<<<<<< HEAD
import com.google.android.exoplayer2.drm.ExoMediaDrm.OnKeyStatusChangeListener;
import com.google.android.exoplayer2.extractor.mp4.PsshAtomUtil;
=======
import com.google.android.exoplayer2.upstream.DefaultLoadErrorHandlingPolicy;
import com.google.android.exoplayer2.upstream.LoadErrorHandlingPolicy;
>>>>>>> 49910fe7
import com.google.android.exoplayer2.util.Assertions;
import com.google.android.exoplayer2.util.EventDispatcher;
import com.google.android.exoplayer2.util.Log;
import com.google.android.exoplayer2.util.Util;
import com.google.protobuf.InvalidProtocolBufferException;
import java.lang.annotation.Documented;
import java.lang.annotation.Retention;
import java.lang.annotation.RetentionPolicy;
import java.util.ArrayList;
<<<<<<< HEAD
import java.util.Arrays;
=======
import java.util.Collections;
>>>>>>> 49910fe7
import java.util.HashMap;
import java.util.List;
import java.util.Map;
import java.util.UUID;
import nagra.otv.sdk.ext.WidevinePsshDataBuilderParser;

/** A {@link DrmSessionManager} that supports playbacks using {@link ExoMediaDrm}. */
@TargetApi(18)
public class DefaultDrmSessionManager<T extends ExoMediaCrypto> implements DrmSessionManager<T> {

  /**
   * Builder for {@link DefaultDrmSessionManager} instances.
   *
   * <p>See {@link #Builder} for the list of default values.
   */
  public static final class Builder {

    private final HashMap<String, String> keyRequestParameters;
    private UUID uuid;
    private ExoMediaDrm.Provider<ExoMediaCrypto> exoMediaDrmProvider;
    private boolean multiSession;
    private int[] useDrmSessionsForClearContentTrackTypes;
    private boolean playClearSamplesWithoutKeys;
    private LoadErrorHandlingPolicy loadErrorHandlingPolicy;

    /**
     * Creates a builder with default values. The default values are:
     *
     * <ul>
     *   <li>{@link #setKeyRequestParameters keyRequestParameters}: An empty map.
     *   <li>{@link #setUuidAndExoMediaDrmProvider UUID}: {@link C#WIDEVINE_UUID}.
     *   <li>{@link #setUuidAndExoMediaDrmProvider ExoMediaDrm.Provider}: {@link
     *       FrameworkMediaDrm#DEFAULT_PROVIDER}.
     *   <li>{@link #setMultiSession multiSession}: {@code false}.
     *   <li>{@link #setUseDrmSessionsForClearContent useDrmSessionsForClearContent}: No tracks.
     *   <li>{@link #setPlayClearSamplesWithoutKeys playClearSamplesWithoutKeys}: {@code false}.
     *   <li>{@link #setLoadErrorHandlingPolicy LoadErrorHandlingPolicy}: {@link
     *       DefaultLoadErrorHandlingPolicy}.
     * </ul>
     */
    @SuppressWarnings("unchecked")
    public Builder() {
      keyRequestParameters = new HashMap<>();
      uuid = C.WIDEVINE_UUID;
      exoMediaDrmProvider = (ExoMediaDrm.Provider) FrameworkMediaDrm.DEFAULT_PROVIDER;
      loadErrorHandlingPolicy = new DefaultLoadErrorHandlingPolicy();
      useDrmSessionsForClearContentTrackTypes = new int[0];
    }

    /**
     * Sets the key request parameters to pass as the last argument to {@link
     * ExoMediaDrm#getKeyRequest(byte[], List, int, HashMap)}.
     *
     * <p>Custom data for PlayReady should be set under {@link #PLAYREADY_CUSTOM_DATA_KEY}.
     *
     * @param keyRequestParameters A map with parameters.
     * @return This builder.
     */
    public Builder setKeyRequestParameters(Map<String, String> keyRequestParameters) {
      this.keyRequestParameters.clear();
      this.keyRequestParameters.putAll(Assertions.checkNotNull(keyRequestParameters));
      return this;
    }

    /**
     * Sets the UUID of the DRM scheme and the {@link ExoMediaDrm.Provider} to use.
     *
     * @param uuid The UUID of the DRM scheme.
     * @param exoMediaDrmProvider The {@link ExoMediaDrm.Provider}.
     * @return This builder.
     */
    @SuppressWarnings({"rawtypes", "unchecked"})
    public Builder setUuidAndExoMediaDrmProvider(
        UUID uuid, ExoMediaDrm.Provider exoMediaDrmProvider) {
      this.uuid = Assertions.checkNotNull(uuid);
      this.exoMediaDrmProvider = Assertions.checkNotNull(exoMediaDrmProvider);
      return this;
    }

    /**
     * Sets whether this session manager is allowed to acquire multiple simultaneous sessions.
     *
     * <p>Users should pass false when a single key request will obtain all keys required to decrypt
     * the associated content. {@code multiSession} is required when content uses key rotation.
     *
     * @param multiSession Whether this session manager is allowed to acquire multiple simultaneous
     *     sessions.
     * @return This builder.
     */
    public Builder setMultiSession(boolean multiSession) {
      this.multiSession = multiSession;
      return this;
    }

    /**
     * Sets whether this session manager should attach {@link DrmSession DrmSessions} to the clear
     * sections of the media content.
     *
     * <p>Using {@link DrmSession DrmSessions} for clear content avoids the recreation of decoders
     * when transitioning between clear and encrypted sections of content.
     *
     * @param useDrmSessionsForClearContentTrackTypes The track types ({@link C#TRACK_TYPE_AUDIO}
     *     and/or {@link C#TRACK_TYPE_VIDEO}) for which to use a {@link DrmSession} regardless of
     *     whether the content is clear or encrypted.
     * @return This builder.
     * @throws IllegalArgumentException If {@code useDrmSessionsForClearContentTrackTypes} contains
     *     track types other than {@link C#TRACK_TYPE_AUDIO} and {@link C#TRACK_TYPE_VIDEO}.
     */
    public Builder setUseDrmSessionsForClearContent(
        int... useDrmSessionsForClearContentTrackTypes) {
      for (int trackType : useDrmSessionsForClearContentTrackTypes) {
        Assertions.checkArgument(
            trackType == C.TRACK_TYPE_VIDEO || trackType == C.TRACK_TYPE_AUDIO);
      }
      this.useDrmSessionsForClearContentTrackTypes =
          useDrmSessionsForClearContentTrackTypes.clone();
      return this;
    }

    /**
     * Sets whether clear samples within protected content should be played when keys for the
     * encrypted part of the content have yet to be loaded.
     *
     * @param playClearSamplesWithoutKeys Whether clear samples within protected content should be
     *     played when keys for the encrypted part of the content have yet to be loaded.
     * @return This builder.
     */
    public Builder setPlayClearSamplesWithoutKeys(boolean playClearSamplesWithoutKeys) {
      this.playClearSamplesWithoutKeys = playClearSamplesWithoutKeys;
      return this;
    }

    /**
     * Sets the {@link LoadErrorHandlingPolicy} for key and provisioning requests.
     *
     * @param loadErrorHandlingPolicy A {@link LoadErrorHandlingPolicy}.
     * @return This builder.
     */
    public Builder setLoadErrorHandlingPolicy(LoadErrorHandlingPolicy loadErrorHandlingPolicy) {
      this.loadErrorHandlingPolicy = Assertions.checkNotNull(loadErrorHandlingPolicy);
      return this;
    }

    /** Builds a {@link DefaultDrmSessionManager} instance. */
    public DefaultDrmSessionManager<ExoMediaCrypto> build(MediaDrmCallback mediaDrmCallback) {
      return new DefaultDrmSessionManager<>(
          uuid,
          exoMediaDrmProvider,
          mediaDrmCallback,
          keyRequestParameters,
          multiSession,
          useDrmSessionsForClearContentTrackTypes,
          playClearSamplesWithoutKeys,
          loadErrorHandlingPolicy);
    }
  }

  /**
   * Signals that the {@link DrmInitData} passed to {@link #acquireSession} does not contain does
   * not contain scheme data for the required UUID.
   */
  public static final class MissingSchemeDataException extends Exception {

    private MissingSchemeDataException(UUID uuid) {
      super("Media does not support uuid: " + uuid);
    }
  }

  /**
   * A key for specifying PlayReady custom data in the key request parameters passed to {@link
   * Builder#setKeyRequestParameters(Map)}.
   */
  public static final String PLAYREADY_CUSTOM_DATA_KEY = "PRCustomData";

  /**
   * Determines the action to be done after a session acquired. One of {@link #MODE_PLAYBACK},
   * {@link #MODE_QUERY}, {@link #MODE_DOWNLOAD} or {@link #MODE_RELEASE}.
   */
  @Documented
  @Retention(RetentionPolicy.SOURCE)
  @IntDef({MODE_PLAYBACK, MODE_QUERY, MODE_DOWNLOAD, MODE_RELEASE})
  public @interface Mode {}
  /**
   * Loads and refreshes (if necessary) a license for playback. Supports streaming and offline
   * licenses.
   */
  public static final int MODE_PLAYBACK = 0;
  /** Restores an offline license to allow its status to be queried. */
  public static final int MODE_QUERY = 1;
  /** Downloads an offline license or renews an existing one. */
  public static final int MODE_DOWNLOAD = 2;
  /** Releases an existing offline license. */
  public static final int MODE_RELEASE = 3;
  /** Number of times to retry for initial provisioning and key request for reporting error. */
  public static final int INITIAL_DRM_REQUEST_RETRY_COUNT = 3;

  private static final String TAG = "DefaultDrmSessionMgr";

  private final UUID uuid;
  private final ExoMediaDrm.Provider<T> exoMediaDrmProvider;
  private final MediaDrmCallback callback;
  private final HashMap<String, String> keyRequestParameters;
  private final EventDispatcher<DefaultDrmSessionEventListener> eventDispatcher;
  private final boolean multiSession;
  private final int[] useDrmSessionsForClearContentTrackTypes;
  private final boolean playClearSamplesWithoutKeys;
  private final ProvisioningManagerImpl provisioningManagerImpl;
  private final LoadErrorHandlingPolicy loadErrorHandlingPolicy;

  private final List<DefaultDrmSession<T>> sessions;
  private final List<DefaultDrmSession<T>> provisioningSessions;
  private @Nullable HashMap<byte[], List<ExoMediaDrm.KeyStatus>> keyListsPerSessionIdMap;

  private int prepareCallsCount;
  @Nullable private ExoMediaDrm<T> exoMediaDrm;
  @Nullable private DefaultDrmSession<T> placeholderDrmSession;
  @Nullable private DefaultDrmSession<T> noMultiSessionDrmSession;
  @Nullable private Looper playbackLooper;
  private int mode;
  @Nullable private byte[] offlineLicenseKeySetId;

  /* package */ volatile @Nullable MediaDrmHandler mediaDrmHandler;

  /**
   * @param uuid The UUID of the drm scheme.
   * @param exoMediaDrm An underlying {@link ExoMediaDrm} for use by the manager.
   * @param callback Performs key and provisioning requests.
   * @param keyRequestParameters An optional map of parameters to pass as the last argument to
   *     {@link ExoMediaDrm#getKeyRequest(byte[], List, int, HashMap)}. May be null.
   * @deprecated Use {@link Builder} instead.
   */
  @SuppressWarnings("deprecation")
  @Deprecated
  public DefaultDrmSessionManager(
      UUID uuid,
      ExoMediaDrm<T> exoMediaDrm,
      MediaDrmCallback callback,
      @Nullable HashMap<String, String> keyRequestParameters) {
    this(
        uuid,
        exoMediaDrm,
        callback,
        keyRequestParameters == null ? new HashMap<>() : keyRequestParameters,
        /* multiSession= */ false,
        INITIAL_DRM_REQUEST_RETRY_COUNT);
  }

  /**
   * @param uuid The UUID of the drm scheme.
   * @param exoMediaDrm An underlying {@link ExoMediaDrm} for use by the manager.
   * @param callback Performs key and provisioning requests.
   * @param keyRequestParameters An optional map of parameters to pass as the last argument to
   *     {@link ExoMediaDrm#getKeyRequest(byte[], List, int, HashMap)}. May be null.
   * @param multiSession A boolean that specify whether multiple key session support is enabled.
   *     Default is false.
   * @deprecated Use {@link Builder} instead.
   */
  @Deprecated
  public DefaultDrmSessionManager(
      UUID uuid,
      ExoMediaDrm<T> exoMediaDrm,
      MediaDrmCallback callback,
      @Nullable HashMap<String, String> keyRequestParameters,
      boolean multiSession) {
    this(
        uuid,
        exoMediaDrm,
        callback,
        keyRequestParameters == null ? new HashMap<>() : keyRequestParameters,
        multiSession,
        INITIAL_DRM_REQUEST_RETRY_COUNT);
  }

  /**
   * @param uuid The UUID of the drm scheme.
   * @param exoMediaDrm An underlying {@link ExoMediaDrm} for use by the manager.
   * @param callback Performs key and provisioning requests.
   * @param keyRequestParameters An optional map of parameters to pass as the last argument to
   *     {@link ExoMediaDrm#getKeyRequest(byte[], List, int, HashMap)}. May be null.
   * @param multiSession A boolean that specify whether multiple key session support is enabled.
   *     Default is false.
   * @param initialDrmRequestRetryCount The number of times to retry for initial provisioning and
   *     key request before reporting error.
   * @deprecated Use {@link Builder} instead.
   */
  @Deprecated
  public DefaultDrmSessionManager(
      UUID uuid,
      ExoMediaDrm<T> exoMediaDrm,
      MediaDrmCallback callback,
      @Nullable HashMap<String, String> keyRequestParameters,
      boolean multiSession,
      int initialDrmRequestRetryCount) {
    this(
        uuid,
        new ExoMediaDrm.AppManagedProvider<>(exoMediaDrm),
        callback,
        keyRequestParameters == null ? new HashMap<>() : keyRequestParameters,
        multiSession,
        /* useDrmSessionsForClearContentTrackTypes= */ new int[0],
        /* playClearSamplesWithoutKeys= */ false,
        new DefaultLoadErrorHandlingPolicy(initialDrmRequestRetryCount));
  }

  // the constructor does not initialize fields: offlineLicenseKeySetId
  @SuppressWarnings("nullness:initialization.fields.uninitialized")
  private DefaultDrmSessionManager(
      UUID uuid,
      ExoMediaDrm.Provider<T> exoMediaDrmProvider,
      MediaDrmCallback callback,
      HashMap<String, String> keyRequestParameters,
      boolean multiSession,
      int[] useDrmSessionsForClearContentTrackTypes,
      boolean playClearSamplesWithoutKeys,
      LoadErrorHandlingPolicy loadErrorHandlingPolicy) {
    Assertions.checkNotNull(uuid);
    Assertions.checkArgument(!C.COMMON_PSSH_UUID.equals(uuid), "Use C.CLEARKEY_UUID instead");
    this.uuid = uuid;
    this.exoMediaDrmProvider = exoMediaDrmProvider;
    this.callback = callback;
    this.keyRequestParameters = keyRequestParameters;
    this.eventDispatcher = new EventDispatcher<>();
    this.multiSession = multiSession;
    this.useDrmSessionsForClearContentTrackTypes = useDrmSessionsForClearContentTrackTypes;
    this.playClearSamplesWithoutKeys = playClearSamplesWithoutKeys;
    this.loadErrorHandlingPolicy = loadErrorHandlingPolicy;
    provisioningManagerImpl = new ProvisioningManagerImpl();
    mode = MODE_PLAYBACK;
    sessions = new ArrayList<>();
    provisioningSessions = new ArrayList<>();
<<<<<<< HEAD
    keyListsPerSessionIdMap = new HashMap<>();
    if (multiSession && C.WIDEVINE_UUID.equals(uuid) && Util.SDK_INT >= 19) {
      // TODO: Enabling session sharing probably doesn't do anything useful here. It would only be
      // useful if DefaultDrmSession instances were aware of one another's state, which is not
      // implemented. Or if custom renderers are being used that allow playback to proceed before
      // keys, which seems unlikely to be true in practice.
      mediaDrm.setPropertyString("sessionSharing", "enable");
    }
    mediaDrm.setOnEventListener(new MediaDrmEventListener());
    if (Util.SDK_INT >= 23) {
      mediaDrm.setOnKeyStatusChangeListener(new MediaDrmOnKeyStatusChangeListener());
    }
=======
>>>>>>> 49910fe7
  }

  /**
   * Adds a {@link DefaultDrmSessionEventListener} to listen to drm session events.
   *
   * @param handler A handler to use when delivering events to {@code eventListener}.
   * @param eventListener A listener of events.
   */
  public final void addListener(Handler handler, DefaultDrmSessionEventListener eventListener) {
    eventDispatcher.addListener(handler, eventListener);
  }

  /**
   * Removes a {@link DefaultDrmSessionEventListener} from the list of drm session event listeners.
   *
   * @param eventListener The listener to remove.
   */
  public final void removeListener(DefaultDrmSessionEventListener eventListener) {
    eventDispatcher.removeListener(eventListener);
  }

  /**
   * Sets the mode, which determines the role of sessions acquired from the instance. This must be
   * called before {@link #acquireSession(Looper, DrmInitData)} or {@link
   * #acquirePlaceholderSession} is called.
   *
   * <p>By default, the mode is {@link #MODE_PLAYBACK} and a streaming license is requested when
   * required.
   *
   * <p>{@code mode} must be one of these:
   *
   * <ul>
   *   <li>{@link #MODE_PLAYBACK}: If {@code offlineLicenseKeySetId} is null, a streaming license is
   *       requested otherwise the offline license is restored.
   *   <li>{@link #MODE_QUERY}: {@code offlineLicenseKeySetId} can not be null. The offline license
   *       is restored.
   *   <li>{@link #MODE_DOWNLOAD}: If {@code offlineLicenseKeySetId} is null, an offline license is
   *       requested otherwise the offline license is renewed.
   *   <li>{@link #MODE_RELEASE}: {@code offlineLicenseKeySetId} can not be null. The offline
   *       license is released.
   * </ul>
   *
   * @param mode The mode to be set.
   * @param offlineLicenseKeySetId The key set id of the license to be used with the given mode.
   */
  public void setMode(@Mode int mode, @Nullable byte[] offlineLicenseKeySetId) {
    Assertions.checkState(sessions.isEmpty());
    if (mode == MODE_QUERY || mode == MODE_RELEASE) {
      Assertions.checkNotNull(offlineLicenseKeySetId);
    }
    this.mode = mode;
    this.offlineLicenseKeySetId = offlineLicenseKeySetId;
  }

  // DrmSessionManager implementation.

  @Override
  public final void prepare() {
    if (prepareCallsCount++ == 0) {
      Assertions.checkState(exoMediaDrm == null);
      exoMediaDrm = exoMediaDrmProvider.acquireExoMediaDrm(uuid);
      exoMediaDrm.setOnEventListener(new MediaDrmEventListener());
    }
  }

  @Override
  public final void release() {
    if (--prepareCallsCount == 0) {
      Assertions.checkNotNull(exoMediaDrm).release();
      exoMediaDrm = null;
    }
  }

  @Override
  public boolean canAcquireSession(DrmInitData drmInitData) {
    if (offlineLicenseKeySetId != null) {
      // An offline license can be restored so a session can always be acquired.
      return true;
    }
    List<SchemeData> schemeDatas = getSchemeDatas(drmInitData, uuid, true);
    if (schemeDatas.isEmpty()) {
      if (drmInitData.schemeDataCount == 1 && drmInitData.get(0).matches(C.COMMON_PSSH_UUID)) {
        // Assume scheme specific data will be added before the session is opened.
        Log.w(
            TAG, "DrmInitData only contains common PSSH SchemeData. Assuming support for: " + uuid);
      } else {
        // No data for this manager's scheme.
        return false;
      }
    }
    String schemeType = drmInitData.schemeType;
    if (schemeType == null || C.CENC_TYPE_cenc.equals(schemeType)) {
      // If there is no scheme information, assume patternless AES-CTR.
      return true;
    } else if (C.CENC_TYPE_cbc1.equals(schemeType)
        || C.CENC_TYPE_cbcs.equals(schemeType)
        || C.CENC_TYPE_cens.equals(schemeType)) {
      // API support for AES-CBC and pattern encryption was added in API 24. However, the
      // implementation was not stable until API 25.
      return Util.SDK_INT >= 25;
    }
    // Unknown schemes, assume one of them is supported.
    return true;
  }

  @Override
  @Nullable
  public DrmSession<T> acquirePlaceholderSession(Looper playbackLooper, int trackType) {
    assertExpectedPlaybackLooper(playbackLooper);
    ExoMediaDrm<T> exoMediaDrm = Assertions.checkNotNull(this.exoMediaDrm);
    boolean avoidPlaceholderDrmSessions =
        FrameworkMediaCrypto.class.equals(exoMediaDrm.getExoMediaCryptoType())
            && FrameworkMediaCrypto.WORKAROUND_DEVICE_NEEDS_KEYS_TO_CONFIGURE_CODEC;
    // Avoid attaching a session to sparse formats.
    if (avoidPlaceholderDrmSessions
        || Util.linearSearch(useDrmSessionsForClearContentTrackTypes, trackType) == C.INDEX_UNSET
        || exoMediaDrm.getExoMediaCryptoType() == null) {
      return null;
    }
    maybeCreateMediaDrmHandler(playbackLooper);
    if (placeholderDrmSession == null) {
      DefaultDrmSession<T> placeholderDrmSession =
          createNewDefaultSession(
              /* schemeDatas= */ Collections.emptyList(), /* isPlaceholderSession= */ true);
      sessions.add(placeholderDrmSession);
      this.placeholderDrmSession = placeholderDrmSession;
    }
    placeholderDrmSession.acquire();
    return placeholderDrmSession;
  }

  @Override
  public DrmSession<T> acquireSession(Looper playbackLooper, DrmInitData drmInitData) {
    assertExpectedPlaybackLooper(playbackLooper);
    maybeCreateMediaDrmHandler(playbackLooper);

    @Nullable List<SchemeData> schemeDatas = null;
    if (offlineLicenseKeySetId == null) {
      schemeDatas = getSchemeDatas(drmInitData, uuid, false);
      if (schemeDatas.isEmpty()) {
        final MissingSchemeDataException error = new MissingSchemeDataException(uuid);
        eventDispatcher.dispatch(listener -> listener.onDrmSessionManagerError(error));
        return new ErrorStateDrmSession<>(new DrmSessionException(error));
      }
    }

    @Nullable DefaultDrmSession<T> session;
    if (!multiSession) {
      session = noMultiSessionDrmSession;
    } else {
      // Only use an existing session if it has matching init data.
      session = findSessionFromSchemeDatas(schemeDatas);
      if (session == null) {
        for (DefaultDrmSession<T> existingSession : sessions) {
          if (Util.areEqual(existingSession.schemeDatas, schemeDatas)) {
            session = existingSession;
            break;
          }
        }
      }
    }

    if (session == null) {
      // Create a new session.
      session = createNewDefaultSession(schemeDatas, /* isPlaceholderSession= */ false);
      if (!multiSession) {
        noMultiSessionDrmSession = session;
      }
      sessions.add(session);
    }
    session.acquire();
    return session;
  }

  @Override
<<<<<<< HEAD
  public void releaseSession(DrmSession<T> session) {
    if (session instanceof ErrorStateDrmSession) {
      // Do nothing.
      return;
    }

    DefaultDrmSession<T> drmSession = (DefaultDrmSession<T>) session;
    if (drmSession.release()) {
      keyListsPerSessionIdMap.remove(findSessionIdForSession(drmSession));
      sessions.remove(drmSession);
      if (provisioningSessions.size() > 1 && provisioningSessions.get(0) == drmSession) {
        // Other sessions were waiting for the released session to complete a provision operation.
        // We need to have one of those sessions perform the provision operation instead.
        provisioningSessions.get(1).provision();
      }
      provisioningSessions.remove(drmSession);
    }
=======
  @Nullable
  public Class<T> getExoMediaCryptoType(DrmInitData drmInitData) {
    return canAcquireSession(drmInitData)
        ? Assertions.checkNotNull(exoMediaDrm).getExoMediaCryptoType()
        : null;
>>>>>>> 49910fe7
  }

  // Internal methods.

  private void assertExpectedPlaybackLooper(Looper playbackLooper) {
    Assertions.checkState(this.playbackLooper == null || this.playbackLooper == playbackLooper);
    this.playbackLooper = playbackLooper;
  }

  private void maybeCreateMediaDrmHandler(Looper playbackLooper) {
    if (mediaDrmHandler == null) {
      mediaDrmHandler = new MediaDrmHandler(playbackLooper);
    }
  }

  private DefaultDrmSession<T> createNewDefaultSession(
      @Nullable List<SchemeData> schemeDatas, boolean isPlaceholderSession) {
    Assertions.checkNotNull(exoMediaDrm);
    // Placeholder sessions should always play clear samples without keys.
    boolean playClearSamplesWithoutKeys = this.playClearSamplesWithoutKeys | isPlaceholderSession;
    return new DefaultDrmSession<>(
        uuid,
        exoMediaDrm,
        /* provisioningManager= */ provisioningManagerImpl,
        /* releaseCallback= */ this::onSessionReleased,
        schemeDatas,
        mode,
        playClearSamplesWithoutKeys,
        isPlaceholderSession,
        offlineLicenseKeySetId,
        keyRequestParameters,
        callback,
        Assertions.checkNotNull(playbackLooper),
        eventDispatcher,
        loadErrorHandlingPolicy);
  }

  private void onSessionReleased(DefaultDrmSession<T> drmSession) {
    sessions.remove(drmSession);
    if (placeholderDrmSession == drmSession) {
      placeholderDrmSession = null;
    }
    if (noMultiSessionDrmSession == drmSession) {
      noMultiSessionDrmSession = null;
    }
    if (provisioningSessions.size() > 1 && provisioningSessions.get(0) == drmSession) {
      // Other sessions were waiting for the released session to complete a provision operation.
      // We need to have one of those sessions perform the provision operation instead.
      provisioningSessions.get(1).provision();
    }
    provisioningSessions.remove(drmSession);
  }

  /**
   * Extracts {@link SchemeData} instances suitable for the given DRM scheme {@link UUID}.
   *
   * @param drmInitData The {@link DrmInitData} from which to extract the {@link SchemeData}.
   * @param uuid The UUID.
   * @param allowMissingData Whether a {@link SchemeData} with null {@link SchemeData#data} may be
   *     returned.
   * @return The extracted {@link SchemeData} instances, or an empty list if no suitable data is
   *     present.
   */
  private static List<SchemeData> getSchemeDatas(
      DrmInitData drmInitData, UUID uuid, boolean allowMissingData) {
    // Look for matching scheme data (matching the Common PSSH box for ClearKey).
    List<SchemeData> matchingSchemeDatas = new ArrayList<>(drmInitData.schemeDataCount);
    for (int i = 0; i < drmInitData.schemeDataCount; i++) {
      SchemeData schemeData = drmInitData.get(i);
      boolean uuidMatches =
          schemeData.matches(uuid)
              || (C.CLEARKEY_UUID.equals(uuid) && schemeData.matches(C.COMMON_PSSH_UUID));
      if (uuidMatches && (schemeData.data != null || allowMissingData)) {
        matchingSchemeDatas.add(schemeData);
      }
    }
    return matchingSchemeDatas;
  }

  private DefaultDrmSession<T> findSessionFromSchemeDatas(List<SchemeData> schemeDatas) {
    DefaultDrmSession<T> session;
    Log.d(TAG, "findSessionFromSchemeDatas() - Enter");

    // For PlayReady, we don't support yet multi-session
    if (C.PLAYREADY_UUID.equals(uuid)) {
      return null;
    }

    // Extract required keyIds from scheme data list
    List<byte[]> requiredKeyIds = extractRequiredKeyIdsFromSchemeDatas(schemeDatas);
    if (requiredKeyIds.isEmpty()) {
      Log.w(TAG, "findSessionFromSchemeDatas() - No Key IDs to search");
      return null;
    }

    // Search for a known session that has already acquired the keys for requested keyIds
    byte[] sessionId = findSessionIdforKeyIds(requiredKeyIds);
    if (sessionId != null) {
      session = findSessionForSessionId(sessionId);
      if (session != null) {
        Log.d(TAG, String.format("findSessionFromSchemeDatas() - Exit with session %s found (id = %s)", session.toString(), new String(sessionId)));
        return session;
      } else {
        Log.w(TAG, String.format("Couldn't find session for id %s", new String(sessionId)));
      }
    }

    Log.d(TAG, "findSessionFromSchemeDatas() - Exit with no session found");
    return null;
  }

  private List<byte[]> extractRequiredKeyIdsFromSchemeDatas(List<SchemeData> schemeDatas) {
    List<byte[]> keyIds = new ArrayList<>();
    for (SchemeData sd : schemeDatas) {
      WidevinePsshDataBuilderParser.WidevinePsshData parsedPsshBox = null;
      try {
        parsedPsshBox = WidevinePsshDataBuilderParser.WidevinePsshData.parseFrom(PsshAtomUtil.parseSchemeSpecificData(sd.data, uuid));
        for (int i = 0; i < parsedPsshBox.getKeyIdCount(); ++i) {
          keyIds.add(parsedPsshBox.getKeyId(i).toByteArray());
        }
      } catch (InvalidProtocolBufferException e) {
        Log.e(TAG, "Failed to parse PSSH block", e);
      }
    }
    return keyIds;
  }

  private byte[] findSessionIdforKeyIds(List<byte[]> requiredKeyIds) {
    byte[] sessionId = null;
    keySearchLoop:
    for (byte[] sid : keyListsPerSessionIdMap.keySet()) {
      List<ExoMediaDrm.KeyStatus> keyLists = keyListsPerSessionIdMap.get(sid);
      for (ExoMediaDrm.KeyStatus ks : keyLists) {
        for (byte[] keyId : requiredKeyIds) {
          if (Arrays.equals(keyId, ks.getKeyId()) && ks.getStatusCode() == MediaDrm.KeyStatus.STATUS_USABLE) {
            sessionId = sid;
            break keySearchLoop;
          }
        }
      }
    }
    return  sessionId;
  }

  private DefaultDrmSession<T> findSessionForSessionId(byte[] sessionId) {
    for (DefaultDrmSession<T> existingSession : sessions) {
      if (existingSession.hasSessionId(sessionId)) {
        return existingSession;
      }
    }
    return null;
  }

  private byte[] findSessionIdForSession(DefaultDrmSession<T> session) {
    for (byte[] id : keyListsPerSessionIdMap.keySet()) {
      if (session.hasSessionId(id)) {
        return id;
      }
    }
    return null;
  }

  @SuppressLint("HandlerLeak")
  private class MediaDrmHandler extends Handler {

    public MediaDrmHandler(Looper looper) {
      super(looper);
    }

    @Override
    public void handleMessage(Message msg) {
      byte[] sessionId = (byte[]) msg.obj;
      if (sessionId == null) {
        // The event is not associated with any particular session.
        return;
      }
      for (DefaultDrmSession<T> session : sessions) {
        if (session.hasSessionId(sessionId)) {
          session.onMediaDrmEvent(msg.what);
          return;
        }
      }
    }
  }

  private class ProvisioningManagerImpl implements DefaultDrmSession.ProvisioningManager<T> {
    @Override
    public void provisionRequired(DefaultDrmSession<T> session) {
      if (provisioningSessions.contains(session)) {
        // The session has already requested provisioning.
        return;
      }
      provisioningSessions.add(session);
      if (provisioningSessions.size() == 1) {
        // This is the first session requesting provisioning, so have it perform the operation.
        session.provision();
      }
    }

    @Override
    public void onProvisionCompleted() {
      for (DefaultDrmSession<T> session : provisioningSessions) {
        session.onProvisionCompleted();
      }
      provisioningSessions.clear();
    }

    @Override
    public void onProvisionError(Exception error) {
      for (DefaultDrmSession<T> session : provisioningSessions) {
        session.onProvisionError(error);
      }
      provisioningSessions.clear();
    }
  }

  private class MediaDrmEventListener implements OnEventListener<T> {

    @Override
    public void onEvent(
        ExoMediaDrm<? extends T> md,
        @Nullable byte[] sessionId,
        int event,
        int extra,
        @Nullable byte[] data) {
      Assertions.checkNotNull(mediaDrmHandler).obtainMessage(event, sessionId).sendToTarget();
    }
  }
<<<<<<< HEAD

  private class MediaDrmOnKeyStatusChangeListener implements OnKeyStatusChangeListener<T> {
    @Override
    public void onKeyStatusChange(
        @NonNull ExoMediaDrm<? extends T> md,
        @NonNull byte[] sessionId,
        @NonNull List<ExoMediaDrm.KeyStatus> keyInformation,
        boolean hasNewUsableKey) {
      boolean added = (keyListsPerSessionIdMap.put(sessionId, keyInformation) == null);
      Log.d(TAG, String.format("onKeyStatusChange() - sessionId: %s with %d keys %s",
          new String(sessionId),
          keyInformation.size(),
          added ? "added" : "replaced"));
    }
  }

=======
>>>>>>> 49910fe7
}<|MERGE_RESOLUTION|>--- conflicted
+++ resolved
@@ -28,13 +28,10 @@
 import com.google.android.exoplayer2.drm.DrmInitData.SchemeData;
 import com.google.android.exoplayer2.drm.DrmSession.DrmSessionException;
 import com.google.android.exoplayer2.drm.ExoMediaDrm.OnEventListener;
-<<<<<<< HEAD
 import com.google.android.exoplayer2.drm.ExoMediaDrm.OnKeyStatusChangeListener;
 import com.google.android.exoplayer2.extractor.mp4.PsshAtomUtil;
-=======
 import com.google.android.exoplayer2.upstream.DefaultLoadErrorHandlingPolicy;
 import com.google.android.exoplayer2.upstream.LoadErrorHandlingPolicy;
->>>>>>> 49910fe7
 import com.google.android.exoplayer2.util.Assertions;
 import com.google.android.exoplayer2.util.EventDispatcher;
 import com.google.android.exoplayer2.util.Log;
@@ -44,11 +41,8 @@
 import java.lang.annotation.Retention;
 import java.lang.annotation.RetentionPolicy;
 import java.util.ArrayList;
-<<<<<<< HEAD
 import java.util.Arrays;
-=======
 import java.util.Collections;
->>>>>>> 49910fe7
 import java.util.HashMap;
 import java.util.List;
 import java.util.Map;
@@ -379,21 +373,18 @@
     mode = MODE_PLAYBACK;
     sessions = new ArrayList<>();
     provisioningSessions = new ArrayList<>();
-<<<<<<< HEAD
     keyListsPerSessionIdMap = new HashMap<>();
     if (multiSession && C.WIDEVINE_UUID.equals(uuid) && Util.SDK_INT >= 19) {
       // TODO: Enabling session sharing probably doesn't do anything useful here. It would only be
       // useful if DefaultDrmSession instances were aware of one another's state, which is not
       // implemented. Or if custom renderers are being used that allow playback to proceed before
       // keys, which seems unlikely to be true in practice.
-      mediaDrm.setPropertyString("sessionSharing", "enable");
-    }
-    mediaDrm.setOnEventListener(new MediaDrmEventListener());
+      exoMediaDrmProvider.acquire(uuid).setPropertyString("sessionSharing", "enable");
+    }
+    exoMediaDrmProvider.acquire(uuid).setOnEventListener(new MediaDrmEventListener());
     if (Util.SDK_INT >= 23) {
-      mediaDrm.setOnKeyStatusChangeListener(new MediaDrmOnKeyStatusChangeListener());
-    }
-=======
->>>>>>> 49910fe7
+      exoMediaDrmProvider.acquire(uuid).setOnKeyStatusChangeListener(new MediaDrmOnKeyStatusChangeListener());
+    }
   }
 
   /**
@@ -569,31 +560,11 @@
   }
 
   @Override
-<<<<<<< HEAD
-  public void releaseSession(DrmSession<T> session) {
-    if (session instanceof ErrorStateDrmSession) {
-      // Do nothing.
-      return;
-    }
-
-    DefaultDrmSession<T> drmSession = (DefaultDrmSession<T>) session;
-    if (drmSession.release()) {
-      keyListsPerSessionIdMap.remove(findSessionIdForSession(drmSession));
-      sessions.remove(drmSession);
-      if (provisioningSessions.size() > 1 && provisioningSessions.get(0) == drmSession) {
-        // Other sessions were waiting for the released session to complete a provision operation.
-        // We need to have one of those sessions perform the provision operation instead.
-        provisioningSessions.get(1).provision();
-      }
-      provisioningSessions.remove(drmSession);
-    }
-=======
   @Nullable
   public Class<T> getExoMediaCryptoType(DrmInitData drmInitData) {
     return canAcquireSession(drmInitData)
         ? Assertions.checkNotNull(exoMediaDrm).getExoMediaCryptoType()
         : null;
->>>>>>> 49910fe7
   }
 
   // Internal methods.
@@ -822,7 +793,6 @@
       Assertions.checkNotNull(mediaDrmHandler).obtainMessage(event, sessionId).sendToTarget();
     }
   }
-<<<<<<< HEAD
 
   private class MediaDrmOnKeyStatusChangeListener implements OnKeyStatusChangeListener<T> {
     @Override
@@ -839,6 +809,4 @@
     }
   }
 
-=======
->>>>>>> 49910fe7
 }