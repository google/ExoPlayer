--- conflicted
+++ resolved
@@ -89,14 +89,6 @@
  * model">
  *
  * <ul>
-<<<<<<< HEAD
- *   <li>ExoPlayer instances must be accessed from a single application thread. This must be the
- *       thread the player is created on if that thread has a {@link Looper}, or the application's
- *       main thread otherwise.
- *   <li>Registered listeners are called on the thread the player is created on if that thread has a
- *       {@link Looper}, or the application's main thread otherwise. Note that this means registered
- *       listeners are called on the same thread which must be used to access the player.
-=======
  *   <li>ExoPlayer instances must be accessed from the thread associated with {@link
  *       #getApplicationLooper()}. This Looper can be specified when creating the player, or this is
  *       the Looper of the thread the player is created on, or the Looper of the application's main
@@ -104,7 +96,6 @@
  *   <li>Registered listeners are called on the thread associated with {@link
  *       #getApplicationLooper()}. Note that this means registered listeners are called on the same
  *       thread which must be used to access the player.
->>>>>>> 6f6f381b
  *   <li>An internal playback thread is responsible for playback. Injected player components such as
  *       Renderers, MediaSources, TrackSelectors and LoadControls are called by the player on this
  *       thread.
