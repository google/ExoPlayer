/*
 * Copyright (C) 2016 The Android Open Source Project
 *
 * Licensed under the Apache License, Version 2.0 (the "License");
 * you may not use this file except in compliance with the License.
 * You may obtain a copy of the License at
 *
 *      http://www.apache.org/licenses/LICENSE-2.0
 *
 * Unless required by applicable law or agreed to in writing, software
 * distributed under the License is distributed on an "AS IS" BASIS,
 * WITHOUT WARRANTIES OR CONDITIONS OF ANY KIND, either express or implied.
 * See the License for the specific language governing permissions and
 * limitations under the License.
 */
package com.google.android.exoplayer2;

import android.annotation.SuppressLint;
import android.os.Handler;
import android.os.Looper;
import android.os.Message;
import android.util.Pair;
import androidx.annotation.Nullable;
import com.google.android.exoplayer2.PlayerMessage.Target;
import com.google.android.exoplayer2.analytics.AnalyticsCollector;
import com.google.android.exoplayer2.source.MediaSource;
import com.google.android.exoplayer2.source.MediaSource.MediaPeriodId;
import com.google.android.exoplayer2.source.ShuffleOrder;
import com.google.android.exoplayer2.source.TrackGroupArray;
import com.google.android.exoplayer2.trackselection.TrackSelection;
import com.google.android.exoplayer2.trackselection.TrackSelectionArray;
import com.google.android.exoplayer2.trackselection.TrackSelector;
import com.google.android.exoplayer2.trackselection.TrackSelectorResult;
import com.google.android.exoplayer2.upstream.BandwidthMeter;
import com.google.android.exoplayer2.util.Assertions;
import com.google.android.exoplayer2.util.Clock;
import com.google.android.exoplayer2.util.Log;
import com.google.android.exoplayer2.util.Util;
import java.util.ArrayDeque;
import java.util.ArrayList;
import java.util.Collections;
import java.util.List;
import java.util.concurrent.CopyOnWriteArrayList;
import java.util.concurrent.CopyOnWriteArraySet;

/**
 * An {@link ExoPlayer} implementation. Instances can be obtained from {@link ExoPlayer.Builder}.
 */
/* package */ final class ExoPlayerImpl extends BasePlayer implements ExoPlayer {

  private static final String TAG = "ExoPlayerImpl";

  /**
   * This empty track selector result can only be used for {@link PlaybackInfo#trackSelectorResult}
   * when the player does not have any track selection made (such as when player is reset, or when
   * player seeks to an unprepared period). It will not be used as result of any {@link
   * TrackSelector#selectTracks(RendererCapabilities[], TrackGroupArray, MediaPeriodId, Timeline)}
   * operation.
   */
  /* package */ final TrackSelectorResult emptyTrackSelectorResult;

  private final Renderer[] renderers;
  private final TrackSelector trackSelector;
  private final Handler eventHandler;
  private final ExoPlayerImplInternal internalPlayer;
  private final Handler internalPlayerHandler;
  private final CopyOnWriteArrayList<ListenerHolder> listeners;
  private final Timeline.Period period;
  private final VideoComponent videoComponent;
  private final ArrayDeque<Runnable> pendingListenerNotifications;
  private final List<Playlist.MediaSourceHolder> mediaSourceHolders;
  private final boolean useLazyPreparation;

  private boolean playWhenReady;
  @PlaybackSuppressionReason private int playbackSuppressionReason;
  @RepeatMode private int repeatMode;
  private boolean shuffleModeEnabled;
  private int pendingOperationAcks;
  private boolean hasPendingSeek;
  private boolean foregroundMode;
  private int pendingSetPlaybackParametersAcks;
  private PlaybackParameters playbackParameters;
  private SeekParameters seekParameters;
  private ShuffleOrder shuffleOrder;

  // Playback information when there is no pending seek/set source operation.
  private PlaybackInfo playbackInfo;

  // Playback information when there is a pending seek/set source operation.
  private int maskingWindowIndex;
  private int maskingPeriodIndex;
  private long maskingWindowPositionMs;

  /**
   * Constructs an instance. Must be called from a thread that has an associated {@link Looper}.
   *
   * @param renderers The {@link Renderer}s that will be used by the instance.
   * @param trackSelector The {@link TrackSelector} that will be used by the instance.
   * @param loadControl The {@link LoadControl} that will be used by the instance.
   * @param bandwidthMeter The {@link BandwidthMeter} that will be used by the instance.
   * @param analyticsCollector The {@link AnalyticsCollector} that will be used by the instance.
   * @param useLazyPreparation Whether playlist items are prepared lazily. If false, all manifest
   *     loads and other initial preparation steps happen immediately. If true, these initial
   *     preparations are triggered only when the player starts buffering the media.
   * @param clock The {@link Clock} that will be used by the instance.
   * @param looper The {@link Looper} which must be used for all calls to the player and which is
   *     used to call listeners on.
   */
  @SuppressLint("HandlerLeak")
  public ExoPlayerImpl(
      Renderer[] renderers,
      TrackSelector trackSelector,
      LoadControl loadControl,
      BandwidthMeter bandwidthMeter,
      @Nullable AnalyticsCollector analyticsCollector,
      boolean useLazyPreparation,
      Clock clock,
      Looper looper) {
    this(renderers, trackSelector, loadControl, bandwidthMeter, clock, looper, null);
  }

  /**
   * Constructs an instance. Must be called from a thread that has an associated {@link Looper}.
   *
   * @param renderers The {@link Renderer}s that will be used by the instance.
   * @param trackSelector The {@link TrackSelector} that will be used by the instance.
   * @param loadControl The {@link LoadControl} that will be used by the instance.
   * @param bandwidthMeter The {@link BandwidthMeter} that will be used by the instance.
   * @param clock The {@link Clock} that will be used by the instance.
   * @param looper The {@link Looper} which must be used for all calls to the player and which is
   *     used to call listeners on.
   * @param videoComponent The {@link VideoComponent} that will be used by the instance.
   */
  @SuppressLint("HandlerLeak")
  public ExoPlayerImpl(
     Renderer[] renderers,
      TrackSelector trackSelector,
      LoadControl loadControl,
      BandwidthMeter bandwidthMeter,
      Clock clock,
      Looper looper,
      VideoComponent videoComponent) {
    Log.i(TAG, "Init " + Integer.toHexString(System.identityHashCode(this)) + " ["
        + ExoPlayerLibraryInfo.VERSION_SLASHY + "] [" + Util.DEVICE_DEBUG_INFO + "]");
    Assertions.checkState(renderers.length > 0);
    this.renderers = Assertions.checkNotNull(renderers);
    this.trackSelector = Assertions.checkNotNull(trackSelector);
<<<<<<< HEAD
    this.playWhenReady = false;
    this.repeatMode = Player.REPEAT_MODE_OFF;
    this.shuffleModeEnabled = false;
    this.videoComponent = videoComponent;
    this.listeners = new CopyOnWriteArrayList<>();
=======
    this.useLazyPreparation = useLazyPreparation;
    playWhenReady = false;
    repeatMode = Player.REPEAT_MODE_OFF;
    shuffleModeEnabled = false;
    listeners = new CopyOnWriteArrayList<>();
    mediaSourceHolders = new ArrayList<>();
    shuffleOrder = new ShuffleOrder.DefaultShuffleOrder(/* length= */ 0);
>>>>>>> 258fff42
    emptyTrackSelectorResult =
        new TrackSelectorResult(
            new RendererConfiguration[renderers.length],
            new TrackSelection[renderers.length],
            null);
    period = new Timeline.Period();
    playbackParameters = PlaybackParameters.DEFAULT;
    seekParameters = SeekParameters.DEFAULT;
    playbackSuppressionReason = PLAYBACK_SUPPRESSION_REASON_NONE;
    eventHandler =
        new Handler(looper) {
          @Override
          public void handleMessage(Message msg) {
            ExoPlayerImpl.this.handleEvent(msg);
          }
        };
    playbackInfo = PlaybackInfo.createDummy(/* startPositionUs= */ 0, emptyTrackSelectorResult);
    pendingListenerNotifications = new ArrayDeque<>();
    if (analyticsCollector != null) {
      analyticsCollector.setPlayer(this);
    }
    internalPlayer =
        new ExoPlayerImplInternal(
            renderers,
            trackSelector,
            emptyTrackSelectorResult,
            loadControl,
            bandwidthMeter,
            playWhenReady,
            repeatMode,
            shuffleModeEnabled,
            analyticsCollector,
            eventHandler,
            clock);
    internalPlayerHandler = new Handler(internalPlayer.getPlaybackLooper());
  }

  @Override
  @Nullable
  public AudioComponent getAudioComponent() {
    return null;
  }

  @Override
  @Nullable
  public VideoComponent getVideoComponent() {
    return videoComponent;
  }

  @Override
  @Nullable
  public TextComponent getTextComponent() {
    return null;
  }

  @Override
  @Nullable
  public MetadataComponent getMetadataComponent() {
    return null;
  }

  @Override
  public Looper getPlaybackLooper() {
    return internalPlayer.getPlaybackLooper();
  }

  @Override
  public Looper getApplicationLooper() {
    return eventHandler.getLooper();
  }

  @Override
  public void addListener(Player.EventListener listener) {
    listeners.addIfAbsent(new ListenerHolder(listener));
  }

  @Override
  public void removeListener(Player.EventListener listener) {
    for (ListenerHolder listenerHolder : listeners) {
      if (listenerHolder.listener.equals(listener)) {
        listenerHolder.release();
        listeners.remove(listenerHolder);
      }
    }
  }

  @Override
  @State
  public int getPlaybackState() {
    return playbackInfo.playbackState;
  }

  @Override
  @PlaybackSuppressionReason
  public int getPlaybackSuppressionReason() {
    return playbackSuppressionReason;
  }

  @Override
  @Nullable
  public ExoPlaybackException getPlaybackError() {
    return playbackInfo.playbackError;
  }

  @Override
  @Deprecated
  public void retry() {
    prepare();
  }

  @Override
  public void prepare() {
    if (playbackInfo.playbackState != Player.STATE_IDLE) {
      return;
    }
    PlaybackInfo playbackInfo =
        getResetPlaybackInfo(
            /* clearPlaylist= */ false,
            /* resetError= */ true,
            /* playbackState= */ Player.STATE_BUFFERING);
    // Trigger internal prepare first before updating the playback info and notifying external
    // listeners to ensure that new operations issued in the listener notifications reach the
    // player after this prepare. The internal player can't change the playback info immediately
    // because it uses a callback.
    pendingOperationAcks++;
<<<<<<< HEAD
    internalPlayer.prepare(mediaSource, resetPosition, resetState, this);
=======
    internalPlayer.prepare();
>>>>>>> 258fff42
    updatePlaybackInfo(
        playbackInfo,
        /* positionDiscontinuity= */ false,
        /* ignored */ DISCONTINUITY_REASON_INTERNAL,
        /* ignored */ TIMELINE_CHANGE_REASON_SOURCE_UPDATE,
        /* seekProcessed= */ false);
  }

  @Override
  @Deprecated
  public void prepare(MediaSource mediaSource) {
    setMediaItem(mediaSource);
    prepare();
  }

  @Override
  @Deprecated
  public void prepare(MediaSource mediaSource, boolean resetPosition, boolean resetState) {
    setMediaItem(
        mediaSource, /* startPositionMs= */ resetPosition ? C.TIME_UNSET : getCurrentPosition());
    prepare();
  }

  @Override
  public void setMediaItem(MediaSource mediaItem) {
    setMediaItems(Collections.singletonList(mediaItem));
  }

  @Override
  public void setMediaItem(MediaSource mediaItem, long startPositionMs) {
    setMediaItems(Collections.singletonList(mediaItem), /* startWindowIndex= */ 0, startPositionMs);
  }

  @Override
  public void setMediaItems(List<MediaSource> mediaItems) {
    setMediaItems(
        mediaItems, /* startWindowIndex= */ C.INDEX_UNSET, /* startPositionMs */ C.TIME_UNSET);
  }

  @Override
  public void setMediaItems(List<MediaSource> mediaItems, boolean resetPosition) {
    setMediaItems(
        mediaItems,
        /* startWindowIndex= */ resetPosition ? C.INDEX_UNSET : getCurrentWindowIndex(),
        /* startPositionMs= */ resetPosition ? C.TIME_UNSET : getCurrentPosition());
  }

  @Override
  public void setMediaItems(
      List<MediaSource> mediaItems, int startWindowIndex, long startPositionMs) {
    pendingOperationAcks++;
    if (!mediaSourceHolders.isEmpty()) {
      removeMediaSourceHolders(
          /* fromIndex= */ 0, /* toIndexExclusive= */ mediaSourceHolders.size());
    }
    List<Playlist.MediaSourceHolder> holders = addMediaSourceHolders(/* index= */ 0, mediaItems);
    Timeline timeline = maskTimeline();
    internalPlayer.setMediaItems(
        holders, startWindowIndex, C.msToUs(startPositionMs), shuffleOrder);
    notifyListeners(
        listener -> listener.onTimelineChanged(timeline, TIMELINE_CHANGE_REASON_PLAYLIST_CHANGED));
  }

  @Override
  public void addMediaItem(MediaSource mediaSource) {
    addMediaItems(Collections.singletonList(mediaSource));
  }

  @Override
  public void addMediaItem(int index, MediaSource mediaSource) {
    addMediaItems(index, Collections.singletonList(mediaSource));
  }

  @Override
  public void addMediaItems(List<MediaSource> mediaSources) {
    addMediaItems(/* index= */ mediaSourceHolders.size(), mediaSources);
  }

  @Override
  public void addMediaItems(int index, List<MediaSource> mediaSources) {
    Assertions.checkArgument(index >= 0);
    pendingOperationAcks++;
    List<Playlist.MediaSourceHolder> holders = addMediaSourceHolders(index, mediaSources);
    Timeline timeline = maskTimeline();
    internalPlayer.addMediaItems(index, holders, shuffleOrder);
    notifyListeners(
        listener -> listener.onTimelineChanged(timeline, TIMELINE_CHANGE_REASON_PLAYLIST_CHANGED));
  }

  @Override
  public MediaSource removeMediaItem(int index) {
    List<Playlist.MediaSourceHolder> mediaSourceHolders =
        removeMediaItemsInternal(/* fromIndex= */ index, /* toIndex= */ index + 1);
    return mediaSourceHolders.isEmpty() ? null : mediaSourceHolders.get(0).mediaSource;
  }

  @Override
  public void removeMediaItems(int fromIndex, int toIndex) {
    Assertions.checkArgument(toIndex > fromIndex);
    removeMediaItemsInternal(fromIndex, toIndex);
  }

  @Override
  public void moveMediaItem(int currentIndex, int newIndex) {
    Assertions.checkArgument(currentIndex != newIndex);
    moveMediaItems(/* fromIndex= */ currentIndex, /* toIndex= */ currentIndex + 1, newIndex);
  }

  @Override
  public void moveMediaItems(int fromIndex, int toIndex, int newFromIndex) {
    Assertions.checkArgument(
        fromIndex >= 0
            && fromIndex <= toIndex
            && toIndex <= mediaSourceHolders.size()
            && newFromIndex >= 0);
    pendingOperationAcks++;
    newFromIndex = Math.min(newFromIndex, mediaSourceHolders.size() - (toIndex - fromIndex));
    Playlist.moveMediaSourceHolders(mediaSourceHolders, fromIndex, toIndex, newFromIndex);
    Timeline timeline = maskTimeline();
    internalPlayer.moveMediaItems(fromIndex, toIndex, newFromIndex, shuffleOrder);
    notifyListeners(
        listener -> listener.onTimelineChanged(timeline, TIMELINE_CHANGE_REASON_PLAYLIST_CHANGED));
  }

  @Override
  public void clearMediaItems() {
    if (mediaSourceHolders.isEmpty()) {
      return;
    }
    removeMediaItemsInternal(/* fromIndex= */ 0, /* toIndex= */ mediaSourceHolders.size());
  }

  @Override
  public void setShuffleOrder(ShuffleOrder shuffleOrder) {
    pendingOperationAcks++;
    this.shuffleOrder = shuffleOrder;
    Timeline timeline = maskTimeline();
    internalPlayer.setShuffleOrder(shuffleOrder);
    notifyListeners(
        listener -> listener.onTimelineChanged(timeline, TIMELINE_CHANGE_REASON_PLAYLIST_CHANGED));
  }

  @Override
  public void setPlayWhenReady(boolean playWhenReady) {
    setPlayWhenReady(playWhenReady, PLAYBACK_SUPPRESSION_REASON_NONE);
  }

  public void setPlayWhenReady(
      boolean playWhenReady, @PlaybackSuppressionReason int playbackSuppressionReason) {
    boolean oldIsPlaying = isPlaying();
    boolean oldInternalPlayWhenReady =
        this.playWhenReady && this.playbackSuppressionReason == PLAYBACK_SUPPRESSION_REASON_NONE;
    boolean internalPlayWhenReady =
        playWhenReady && playbackSuppressionReason == PLAYBACK_SUPPRESSION_REASON_NONE;
    if (oldInternalPlayWhenReady != internalPlayWhenReady) {
      internalPlayer.setPlayWhenReady(internalPlayWhenReady);
    }
    boolean playWhenReadyChanged = this.playWhenReady != playWhenReady;
    this.playWhenReady = playWhenReady;
    this.playbackSuppressionReason = playbackSuppressionReason;
    boolean isPlaying = isPlaying();
    boolean isPlayingChanged = oldIsPlaying != isPlaying;
    if (playWhenReadyChanged || isPlayingChanged) {
      int playbackState = playbackInfo.playbackState;
      notifyListeners(
          listener -> {
            if (playWhenReadyChanged) {
              listener.onPlayerStateChanged(playWhenReady, playbackState);
            }
            if (isPlayingChanged) {
              listener.onIsPlayingChanged(isPlaying);
            }
          });
    }
  }

  @Override
  public boolean getPlayWhenReady() {
    return playWhenReady;
  }

  @Override
  public void setRepeatMode(@RepeatMode int repeatMode) {
    if (this.repeatMode != repeatMode) {
      this.repeatMode = repeatMode;
      internalPlayer.setRepeatMode(repeatMode);
      notifyListeners(listener -> listener.onRepeatModeChanged(repeatMode));
    }
  }

  @Override
  public @RepeatMode int getRepeatMode() {
    return repeatMode;
  }

  @Override
  public void setShuffleModeEnabled(boolean shuffleModeEnabled) {
    if (this.shuffleModeEnabled != shuffleModeEnabled) {
      this.shuffleModeEnabled = shuffleModeEnabled;
      internalPlayer.setShuffleModeEnabled(shuffleModeEnabled);
      notifyListeners(listener -> listener.onShuffleModeEnabledChanged(shuffleModeEnabled));
    }
  }

  @Override
  public boolean getShuffleModeEnabled() {
    return shuffleModeEnabled;
  }

  @Override
  public boolean isLoading() {
    return playbackInfo.isLoading;
  }

  @Override
  public void seekTo(int windowIndex, long positionMs) {
    Timeline timeline = playbackInfo.timeline;
    if (windowIndex < 0 || (!timeline.isEmpty() && windowIndex >= timeline.getWindowCount())) {
      throw new IllegalSeekPositionException(timeline, windowIndex, positionMs);
    }
    hasPendingSeek = true;
    pendingOperationAcks++;
    if (isPlayingAd()) {
      // TODO: Investigate adding support for seeking during ads. This is complicated to do in
      // general because the midroll ad preceding the seek destination must be played before the
      // content position can be played, if a different ad is playing at the moment.
      Log.w(TAG, "seekTo ignored because an ad is playing");
      eventHandler
          .obtainMessage(
              ExoPlayerImplInternal.MSG_PLAYBACK_INFO_CHANGED,
              /* operationAcks */ 1,
              /* positionDiscontinuityReason */ C.INDEX_UNSET,
              playbackInfo)
          .sendToTarget();
      return;
    }
    maskingWindowIndex = windowIndex;
    if (timeline.isEmpty()) {
      maskingWindowPositionMs = positionMs == C.TIME_UNSET ? 0 : positionMs;
      maskingPeriodIndex = 0;
    } else {
      long windowPositionUs = positionMs == C.TIME_UNSET
          ? timeline.getWindow(windowIndex, window).getDefaultPositionUs() : C.msToUs(positionMs);
      Pair<Object, Long> periodUidAndPosition =
          timeline.getPeriodPosition(window, period, windowIndex, windowPositionUs);
      maskingWindowPositionMs = C.usToMs(windowPositionUs);
      maskingPeriodIndex = timeline.getIndexOfPeriod(periodUidAndPosition.first);
    }
    internalPlayer.seekTo(timeline, windowIndex, C.msToUs(positionMs));
    notifyListeners(listener -> listener.onPositionDiscontinuity(DISCONTINUITY_REASON_SEEK));
  }

  @Override
  public void setPlaybackParameters(@Nullable PlaybackParameters playbackParameters) {
    if (playbackParameters == null) {
      playbackParameters = PlaybackParameters.DEFAULT;
    }
    if (this.playbackParameters.equals(playbackParameters)) {
      return;
    }
    pendingSetPlaybackParametersAcks++;
    this.playbackParameters = playbackParameters;
    internalPlayer.setPlaybackParameters(playbackParameters);
    PlaybackParameters playbackParametersToNotify = playbackParameters;
    notifyListeners(listener -> listener.onPlaybackParametersChanged(playbackParametersToNotify));
  }

  @Override
  public PlaybackParameters getPlaybackParameters() {
    return playbackParameters;
  }

  @Override
  public void setSeekParameters(@Nullable SeekParameters seekParameters) {
    if (seekParameters == null) {
      seekParameters = SeekParameters.DEFAULT;
    }
    if (!this.seekParameters.equals(seekParameters)) {
      this.seekParameters = seekParameters;
      internalPlayer.setSeekParameters(seekParameters);
    }
  }

  @Override
  public SeekParameters getSeekParameters() {
    return seekParameters;
  }

  @Override
  public void setForegroundMode(boolean foregroundMode) {
    if (this.foregroundMode != foregroundMode) {
      this.foregroundMode = foregroundMode;
      internalPlayer.setForegroundMode(foregroundMode);
    }
  }

  @Override
  public void stop(boolean reset) {
    PlaybackInfo playbackInfo =
        getResetPlaybackInfo(
            /* clearPlaylist= */ reset,
            /* resetError= */ reset,
            /* playbackState= */ Player.STATE_IDLE);
    // Trigger internal stop first before updating the playback info and notifying external
    // listeners to ensure that new operations issued in the listener notifications reach the
    // player after this stop. The internal player can't change the playback info immediately
    // because it uses a callback.
    pendingOperationAcks++;
    internalPlayer.stop(reset);
    updatePlaybackInfo(
        playbackInfo,
        /* positionDiscontinuity= */ false,
        /* ignored */ DISCONTINUITY_REASON_INTERNAL,
        TIMELINE_CHANGE_REASON_PLAYLIST_CHANGED,
        /* seekProcessed= */ false);
  }

  @Override
  public void release() {
    Log.i(TAG, "Release " + Integer.toHexString(System.identityHashCode(this)) + " ["
        + ExoPlayerLibraryInfo.VERSION_SLASHY + "] [" + Util.DEVICE_DEBUG_INFO + "] ["
        + ExoPlayerLibraryInfo.registeredModules() + "]");
    internalPlayer.release();
    eventHandler.removeCallbacksAndMessages(null);
    playbackInfo =
        getResetPlaybackInfo(
            /* clearPlaylist= */ false,
            /* resetError= */ false,
            /* playbackState= */ Player.STATE_IDLE);
  }

  @Override
  public PlayerMessage createMessage(Target target) {
    return new PlayerMessage(
        internalPlayer,
        target,
        playbackInfo.timeline,
        getCurrentWindowIndex(),
        internalPlayerHandler);
  }

  @Override
  public int getCurrentPeriodIndex() {
    if (shouldMaskPosition()) {
      return maskingPeriodIndex;
    } else {
      return playbackInfo.timeline.getIndexOfPeriod(playbackInfo.periodId.periodUid);
    }
  }

  @Override
  public int getCurrentWindowIndex() {
    if (shouldMaskPosition()) {
      return maskingWindowIndex;
    } else {
      return playbackInfo.timeline.getPeriodByUid(playbackInfo.periodId.periodUid, period)
          .windowIndex;
    }
  }

  @Override
  public long getDuration() {
    if (isPlayingAd()) {
      MediaPeriodId periodId = playbackInfo.periodId;
      playbackInfo.timeline.getPeriodByUid(periodId.periodUid, period);
      long adDurationUs = period.getAdDurationUs(periodId.adGroupIndex, periodId.adIndexInAdGroup);
      return C.usToMs(adDurationUs);
    }
    return getContentDuration();
  }

  @Override
  public long getCurrentPosition() {
    if (shouldMaskPosition()) {
      return maskingWindowPositionMs;
    } else if (playbackInfo.periodId.isAd()) {
      return C.usToMs(playbackInfo.positionUs);
    } else {
      return periodPositionUsToWindowPositionMs(playbackInfo.periodId, playbackInfo.positionUs);
    }
  }

  @Override
  public long getBufferedPosition() {
    if (isPlayingAd()) {
      return playbackInfo.loadingMediaPeriodId.equals(playbackInfo.periodId)
          ? C.usToMs(playbackInfo.bufferedPositionUs)
          : getDuration();
    }
    return getContentBufferedPosition();
  }

  @Override
  public long getTotalBufferedDuration() {
    return C.usToMs(playbackInfo.totalBufferedDurationUs);
  }

  @Override
  public boolean isPlayingAd() {
    return !shouldMaskPosition() && playbackInfo.periodId.isAd();
  }

  @Override
  public int getCurrentAdGroupIndex() {
    return isPlayingAd() ? playbackInfo.periodId.adGroupIndex : C.INDEX_UNSET;
  }

  @Override
  public int getCurrentAdIndexInAdGroup() {
    return isPlayingAd() ? playbackInfo.periodId.adIndexInAdGroup : C.INDEX_UNSET;
  }

  @Override
  public long getContentPosition() {
    if (isPlayingAd()) {
      playbackInfo.timeline.getPeriodByUid(playbackInfo.periodId.periodUid, period);
      return playbackInfo.contentPositionUs == C.TIME_UNSET
          ? playbackInfo.timeline.getWindow(getCurrentWindowIndex(), window).getDefaultPositionMs()
          : period.getPositionInWindowMs() + C.usToMs(playbackInfo.contentPositionUs);
    } else {
      return getCurrentPosition();
    }
  }

  @Override
  public long getContentBufferedPosition() {
    if (shouldMaskPosition()) {
      return maskingWindowPositionMs;
    }
    if (playbackInfo.loadingMediaPeriodId.windowSequenceNumber
        != playbackInfo.periodId.windowSequenceNumber) {
      return playbackInfo.timeline.getWindow(getCurrentWindowIndex(), window).getDurationMs();
    }
    long contentBufferedPositionUs = playbackInfo.bufferedPositionUs;
    if (playbackInfo.loadingMediaPeriodId.isAd()) {
      Timeline.Period loadingPeriod =
          playbackInfo.timeline.getPeriodByUid(playbackInfo.loadingMediaPeriodId.periodUid, period);
      contentBufferedPositionUs =
          loadingPeriod.getAdGroupTimeUs(playbackInfo.loadingMediaPeriodId.adGroupIndex);
      if (contentBufferedPositionUs == C.TIME_END_OF_SOURCE) {
        contentBufferedPositionUs = loadingPeriod.durationUs;
      }
    }
    return periodPositionUsToWindowPositionMs(
        playbackInfo.loadingMediaPeriodId, contentBufferedPositionUs);
  }

  @Override
  public int getRendererCount() {
    return renderers.length;
  }

  @Override
  public int getRendererType(int index) {
    return renderers[index].getTrackType();
  }

  @Override
  public TrackGroupArray getCurrentTrackGroups() {
    return playbackInfo.trackGroups;
  }

  @Override
  public TrackSelectionArray getCurrentTrackSelections() {
    return playbackInfo.trackSelectorResult.selections;
  }

  @Override
  public Timeline getCurrentTimeline() {
    return playbackInfo.timeline;
  }

  // Not private so it can be called from an inner class without going through a thunk method.
  /* package */ void handleEvent(Message msg) {

    switch (msg.what) {
      case ExoPlayerImplInternal.MSG_PLAYBACK_INFO_CHANGED:
        handlePlaybackInfo(
            /* playbackInfo= */ (PlaybackInfo) msg.obj,
            /* operationAcks= */ msg.arg1,
            /* positionDiscontinuity= */ msg.arg2 != C.INDEX_UNSET,
            /* positionDiscontinuityReason= */ msg.arg2);
        break;
      case ExoPlayerImplInternal.MSG_PLAYBACK_PARAMETERS_CHANGED:
        handlePlaybackParameters((PlaybackParameters) msg.obj, /* operationAck= */ msg.arg1 != 0);
        break;
      default:
        throw new IllegalStateException();
    }
  }

  private void handlePlaybackParameters(
      PlaybackParameters playbackParameters, boolean operationAck) {
    if (operationAck) {
      pendingSetPlaybackParametersAcks--;
    }
    if (pendingSetPlaybackParametersAcks == 0) {
      if (!this.playbackParameters.equals(playbackParameters)) {
        this.playbackParameters = playbackParameters;
        notifyListeners(listener -> listener.onPlaybackParametersChanged(playbackParameters));
      }
    }
  }

  private void handlePlaybackInfo(
      PlaybackInfo playbackInfo,
      int operationAcks,
      boolean positionDiscontinuity,
      @DiscontinuityReason int positionDiscontinuityReason) {
    pendingOperationAcks -= operationAcks;
    if (pendingOperationAcks == 0) {
      if (playbackInfo.startPositionUs == C.TIME_UNSET) {
        // Replace internal unset start position with externally visible start position of zero.
        playbackInfo =
            playbackInfo.copyWithNewPosition(
                playbackInfo.periodId,
                /* positionUs= */ 0,
                playbackInfo.contentPositionUs,
                playbackInfo.totalBufferedDurationUs);
      }
      if (!this.playbackInfo.timeline.isEmpty() && playbackInfo.timeline.isEmpty()) {
        // Update the masking variables, which are used when the timeline becomes empty.
        maskingPeriodIndex = 0;
        maskingWindowIndex = 0;
        maskingWindowPositionMs = 0;
      }
      boolean seekProcessed = hasPendingSeek;
      hasPendingSeek = false;
      updatePlaybackInfo(
          playbackInfo,
          positionDiscontinuity,
          positionDiscontinuityReason,
          TIMELINE_CHANGE_REASON_SOURCE_UPDATE,
          seekProcessed);
    }
  }

  private PlaybackInfo getResetPlaybackInfo(
      boolean clearPlaylist, boolean resetError, @Player.State int playbackState) {
    if (clearPlaylist) {
      // Reset list of media source holders which are used for creating the masking timeline.
      removeMediaSourceHolders(
          /* fromIndex= */ 0, /* toIndexExclusive= */ mediaSourceHolders.size());
      maskingWindowIndex = 0;
      maskingPeriodIndex = 0;
      maskingWindowPositionMs = 0;
    } else {
      maskingWindowIndex = getCurrentWindowIndex();
      maskingPeriodIndex = getCurrentPeriodIndex();
      maskingWindowPositionMs = getCurrentPosition();
    }
    MediaPeriodId mediaPeriodId =
        clearPlaylist
            ? playbackInfo.getDummyFirstMediaPeriodId(shuffleModeEnabled, window, period)
            : playbackInfo.periodId;
    long startPositionUs = clearPlaylist ? 0 : playbackInfo.positionUs;
    long contentPositionUs = clearPlaylist ? C.TIME_UNSET : playbackInfo.contentPositionUs;
    return new PlaybackInfo(
        clearPlaylist ? Timeline.EMPTY : playbackInfo.timeline,
        mediaPeriodId,
        startPositionUs,
        contentPositionUs,
        playbackState,
        resetError ? null : playbackInfo.playbackError,
        /* isLoading= */ false,
        clearPlaylist ? TrackGroupArray.EMPTY : playbackInfo.trackGroups,
        clearPlaylist ? emptyTrackSelectorResult : playbackInfo.trackSelectorResult,
        mediaPeriodId,
        startPositionUs,
        /* totalBufferedDurationUs= */ 0,
        startPositionUs);
  }

  private void updatePlaybackInfo(
      PlaybackInfo playbackInfo,
      boolean positionDiscontinuity,
      @DiscontinuityReason int positionDiscontinuityReason,
      @TimelineChangeReason int timelineChangeReason,
      boolean seekProcessed) {
    boolean previousIsPlaying = isPlaying();
    // Assign playback info immediately such that all getters return the right values.
    PlaybackInfo previousPlaybackInfo = this.playbackInfo;
    this.playbackInfo = playbackInfo;
    boolean isPlaying = isPlaying();
    notifyListeners(
        new PlaybackInfoUpdate(
            playbackInfo,
            previousPlaybackInfo,
            listeners,
            trackSelector,
            positionDiscontinuity,
            positionDiscontinuityReason,
            timelineChangeReason,
            seekProcessed,
            playWhenReady,
            /* isPlayingChanged= */ previousIsPlaying != isPlaying));
  }

  private List<Playlist.MediaSourceHolder> addMediaSourceHolders(
      int index, List<MediaSource> mediaSources) {
    List<Playlist.MediaSourceHolder> holders = new ArrayList<>();
    for (int i = 0; i < mediaSources.size(); i++) {
      Playlist.MediaSourceHolder holder =
          new Playlist.MediaSourceHolder(mediaSources.get(i), useLazyPreparation);
      holders.add(holder);
      mediaSourceHolders.add(i + index, holder);
    }
    shuffleOrder =
        shuffleOrder.cloneAndInsert(
            /* insertionIndex= */ index, /* insertionCount= */ holders.size());
    return holders;
  }

  private List<Playlist.MediaSourceHolder> removeMediaItemsInternal(int fromIndex, int toIndex) {
    Assertions.checkArgument(
        fromIndex >= 0 && toIndex >= fromIndex && toIndex <= mediaSourceHolders.size());
    pendingOperationAcks++;
    List<Playlist.MediaSourceHolder> mediaSourceHolders =
        removeMediaSourceHolders(fromIndex, /* toIndexExclusive= */ toIndex);
    Timeline timeline = maskTimeline();
    internalPlayer.removeMediaItems(fromIndex, toIndex, shuffleOrder);
    notifyListeners(
        listener -> listener.onTimelineChanged(timeline, TIMELINE_CHANGE_REASON_PLAYLIST_CHANGED));
    return mediaSourceHolders;
  }

  private List<Playlist.MediaSourceHolder> removeMediaSourceHolders(
      int fromIndex, int toIndexExclusive) {
    List<Playlist.MediaSourceHolder> removed = new ArrayList<>();
    for (int i = toIndexExclusive - 1; i >= fromIndex; i--) {
      removed.add(mediaSourceHolders.remove(i));
    }
    shuffleOrder = shuffleOrder.cloneAndRemove(fromIndex, toIndexExclusive);
    return removed;
  }

  private Timeline maskTimeline() {
    playbackInfo =
        playbackInfo.copyWithTimeline(
            mediaSourceHolders.isEmpty()
                ? Timeline.EMPTY
                : new Playlist.PlaylistTimeline(mediaSourceHolders, shuffleOrder));
    return playbackInfo.timeline;
  }

  private void notifyListeners(ListenerInvocation listenerInvocation) {
    CopyOnWriteArrayList<ListenerHolder> listenerSnapshot = new CopyOnWriteArrayList<>(listeners);
    notifyListeners(() -> invokeAll(listenerSnapshot, listenerInvocation));
  }

  private void notifyListeners(Runnable listenerNotificationRunnable) {
    boolean isRunningRecursiveListenerNotification = !pendingListenerNotifications.isEmpty();
    pendingListenerNotifications.addLast(listenerNotificationRunnable);
    if (isRunningRecursiveListenerNotification) {
      return;
    }
    while (!pendingListenerNotifications.isEmpty()) {
      pendingListenerNotifications.peekFirst().run();
      pendingListenerNotifications.removeFirst();
    }
  }

  private long periodPositionUsToWindowPositionMs(MediaPeriodId periodId, long positionUs) {
    long positionMs = C.usToMs(positionUs);
    playbackInfo.timeline.getPeriodByUid(periodId.periodUid, period);
    positionMs += period.getPositionInWindowMs();
    return positionMs;
  }

  private boolean shouldMaskPosition() {
    return playbackInfo.timeline.isEmpty() || pendingOperationAcks > 0;
  }

  private static final class PlaybackInfoUpdate implements Runnable {

    private final PlaybackInfo playbackInfo;
    private final CopyOnWriteArrayList<ListenerHolder> listenerSnapshot;
    private final TrackSelector trackSelector;
    private final boolean positionDiscontinuity;
    private final @Player.DiscontinuityReason int positionDiscontinuityReason;
    private final int timelineChangeReason;
    private final boolean seekProcessed;
    private final boolean playbackStateChanged;
    private final boolean playbackErrorChanged;
    private final boolean timelineChanged;
    private final boolean isLoadingChanged;
    private final boolean trackSelectorResultChanged;
    private final boolean playWhenReady;
    private final boolean isPlayingChanged;

    public PlaybackInfoUpdate(
        PlaybackInfo playbackInfo,
        PlaybackInfo previousPlaybackInfo,
        CopyOnWriteArrayList<ListenerHolder> listeners,
        TrackSelector trackSelector,
        boolean positionDiscontinuity,
        @DiscontinuityReason int positionDiscontinuityReason,
        @TimelineChangeReason int timelineChangeReason,
        boolean seekProcessed,
        boolean playWhenReady,
        boolean isPlayingChanged) {
      this.playbackInfo = playbackInfo;
      this.listenerSnapshot = new CopyOnWriteArrayList<>(listeners);
      this.trackSelector = trackSelector;
      this.positionDiscontinuity = positionDiscontinuity;
      this.positionDiscontinuityReason = positionDiscontinuityReason;
      this.timelineChangeReason = timelineChangeReason;
      this.seekProcessed = seekProcessed;
      this.playWhenReady = playWhenReady;
      this.isPlayingChanged = isPlayingChanged;
      playbackStateChanged = previousPlaybackInfo.playbackState != playbackInfo.playbackState;
      playbackErrorChanged =
          previousPlaybackInfo.playbackError != playbackInfo.playbackError
              && playbackInfo.playbackError != null;
      isLoadingChanged = previousPlaybackInfo.isLoading != playbackInfo.isLoading;
      timelineChanged =
          !Util.areTimelinesSame(previousPlaybackInfo.timeline, playbackInfo.timeline);
      trackSelectorResultChanged =
          previousPlaybackInfo.trackSelectorResult != playbackInfo.trackSelectorResult;
    }

    @Override
    public void run() {
      if (timelineChanged) {
        invokeAll(
            listenerSnapshot,
            listener -> listener.onTimelineChanged(playbackInfo.timeline, timelineChangeReason));
      }
      if (positionDiscontinuity) {
        invokeAll(
            listenerSnapshot,
            listener -> listener.onPositionDiscontinuity(positionDiscontinuityReason));
      }
      if (playbackErrorChanged) {
        invokeAll(listenerSnapshot, listener -> listener.onPlayerError(playbackInfo.playbackError));
      }
      if (trackSelectorResultChanged) {
        trackSelector.onSelectionActivated(playbackInfo.trackSelectorResult.info);
        invokeAll(
            listenerSnapshot,
            listener ->
                listener.onTracksChanged(
                    playbackInfo.trackGroups, playbackInfo.trackSelectorResult.selections));
      }
      if (isLoadingChanged) {
        invokeAll(listenerSnapshot, listener -> listener.onLoadingChanged(playbackInfo.isLoading));
      }
      if (playbackStateChanged) {
        invokeAll(
            listenerSnapshot,
            listener -> listener.onPlayerStateChanged(playWhenReady, playbackInfo.playbackState));
      }
      if (isPlayingChanged) {
        invokeAll(
            listenerSnapshot,
            listener ->
                listener.onIsPlayingChanged(playbackInfo.playbackState == Player.STATE_READY));
      }
      if (seekProcessed) {
        invokeAll(listenerSnapshot, EventListener::onSeekProcessed);
      }
    }
  }

  private static void invokeAll(
      CopyOnWriteArrayList<ListenerHolder> listeners, ListenerInvocation listenerInvocation) {
    for (ListenerHolder listenerHolder : listeners) {
      listenerHolder.invoke(listenerInvocation);
    }
  }
}<|MERGE_RESOLUTION|>--- conflicted
+++ resolved
@@ -145,21 +145,15 @@
     Assertions.checkState(renderers.length > 0);
     this.renderers = Assertions.checkNotNull(renderers);
     this.trackSelector = Assertions.checkNotNull(trackSelector);
-<<<<<<< HEAD
-    this.playWhenReady = false;
-    this.repeatMode = Player.REPEAT_MODE_OFF;
-    this.shuffleModeEnabled = false;
-    this.videoComponent = videoComponent;
-    this.listeners = new CopyOnWriteArrayList<>();
-=======
     this.useLazyPreparation = useLazyPreparation;
     playWhenReady = false;
+    videoComponent = videoComponent;
     repeatMode = Player.REPEAT_MODE_OFF;
     shuffleModeEnabled = false;
     listeners = new CopyOnWriteArrayList<>();
     mediaSourceHolders = new ArrayList<>();
     shuffleOrder = new ShuffleOrder.DefaultShuffleOrder(/* length= */ 0);
->>>>>>> 258fff42
+
     emptyTrackSelectorResult =
         new TrackSelectorResult(
             new RendererConfiguration[renderers.length],
@@ -285,11 +279,7 @@
     // player after this prepare. The internal player can't change the playback info immediately
     // because it uses a callback.
     pendingOperationAcks++;
-<<<<<<< HEAD
-    internalPlayer.prepare(mediaSource, resetPosition, resetState, this);
-=======
     internalPlayer.prepare();
->>>>>>> 258fff42
     updatePlaybackInfo(
         playbackInfo,
         /* positionDiscontinuity= */ false,
