--- conflicted
+++ resolved
@@ -55,12 +55,9 @@
   private final CopyOnWriteArraySet<Player.EventListener> listeners;
   private final Timeline.Window window;
   private final Timeline.Period period;
-<<<<<<< HEAD
+  private final ArrayDeque<PlaybackInfoUpdate> pendingPlaybackInfoUpdates;
   private final VideoComponent videoComponent;
-=======
-  private final ArrayDeque<PlaybackInfoUpdate> pendingPlaybackInfoUpdates;
->>>>>>> cad3de91
-
+  
   private boolean playWhenReady;
   private @RepeatMode int repeatMode;
   private boolean shuffleModeEnabled;
