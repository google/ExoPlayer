--- conflicted
+++ resolved
@@ -42,9 +42,6 @@
 @SuppressWarnings("ConstantField")
 /* package */ final class AtomParsers {
 
-  /** Thrown if an edit list couldn't be applied. */
-  public static final class UnhandledEditListException extends ParserException {}
-
   private static final String TAG = "AtomParsers";
 
   private static final int TYPE_vide = Util.getIntegerCodeForString("vide");
@@ -119,10 +116,6 @@
    * @param stblAtom stbl (sample table) atom to decode.
    * @param gaplessInfoHolder Holder to populate with gapless playback information.
    * @return Sample table described by the stbl atom.
-<<<<<<< HEAD
-   * @throws UnhandledEditListException Thrown if the edit list can't be applied.
-=======
->>>>>>> 6f6f381b
    * @throws ParserException Thrown if the stbl atom can't be parsed.
    */
   public static TrackSampleTable parseStbl(
@@ -422,36 +415,6 @@
     int sampleIndex = 0;
     for (int i = 0; i < track.editListDurations.length; i++) {
       long editMediaTime = track.editListMediaTimes[i];
-<<<<<<< HEAD
-      long editDuration = track.editListDurations[i];
-      if (editMediaTime != -1) {
-        long endMediaTime =
-            editMediaTime
-                + Util.scaleLargeTimestamp(editDuration, track.timescale, track.movieTimescale);
-        int startIndex = Util.binarySearchCeil(timestamps, editMediaTime, true, true);
-        int endIndex = Util.binarySearchCeil(timestamps, endMediaTime, omitClippedSample, false);
-        if (copyMetadata) {
-          int count = endIndex - startIndex;
-          System.arraycopy(offsets, startIndex, editedOffsets, sampleIndex, count);
-          System.arraycopy(sizes, startIndex, editedSizes, sampleIndex, count);
-          System.arraycopy(flags, startIndex, editedFlags, sampleIndex, count);
-        }
-        if (startIndex < endIndex && (editedFlags[sampleIndex] & C.BUFFER_FLAG_KEY_FRAME) == 0) {
-          // Applying the edit list would require prerolling from a sync sample.
-          Log.w(TAG, "Ignoring edit list: edit does not start with a sync sample.");
-          throw new UnhandledEditListException();
-        }
-        for (int j = startIndex; j < endIndex; j++) {
-          long ptsUs = Util.scaleLargeTimestamp(pts, C.MICROS_PER_SECOND, track.movieTimescale);
-          long timeInSegmentUs =
-              Util.scaleLargeTimestamp(
-                  timestamps[j] - editMediaTime, C.MICROS_PER_SECOND, track.timescale);
-          editedTimestamps[sampleIndex] = ptsUs + timeInSegmentUs;
-          if (copyMetadata && editedSizes[sampleIndex] > editedMaximumSize) {
-            editedMaximumSize = sizes[j];
-          }
-          sampleIndex++;
-=======
       int startIndex = startIndices[i];
       int endIndex = endIndices[i];
       if (copyMetadata) {
@@ -468,20 +431,13 @@
         editedTimestamps[sampleIndex] = ptsUs + timeInSegmentUs;
         if (copyMetadata && editedSizes[sampleIndex] > editedMaximumSize) {
           editedMaximumSize = sizes[j];
->>>>>>> 6f6f381b
         }
         sampleIndex++;
       }
-<<<<<<< HEAD
-      pts += editDuration;
-    }
-    long editedDurationUs = Util.scaleLargeTimestamp(pts, C.MICROS_PER_SECOND, track.timescale);
-=======
       pts += track.editListDurations[i];
     }
     long editedDurationUs =
         Util.scaleLargeTimestamp(pts, C.MICROS_PER_SECOND, track.movieTimescale);
->>>>>>> 6f6f381b
     return new TrackSampleTable(
         track,
         editedOffsets,
