--- conflicted
+++ resolved
@@ -56,30 +56,20 @@
   private final boolean[] prefixFlags;
   private final CsdBuffer csdBuffer;
   private long totalBytesWritten;
-<<<<<<< HEAD
+  private boolean startedFirstSample;
   private final UserDataBuffer userDataBuffer;
-=======
-  private boolean startedFirstSample;
->>>>>>> 8e08d982
 
   // Per packet state that gets reset at the start of each packet.
   private long pesTimeUs;
 
-<<<<<<< HEAD
   // Scratch variables to avoid allocations.
   private final ParsableByteArray userDataWrapper;
 
-  // Per sample state that gets reset at the start of each frame.
-  private boolean isKeyframe;
-  private long framePosition;
-  private long frameTimeUs;
-=======
   // Per sample state that gets reset at the start of each sample.
   private long samplePosition;
   private long sampleTimeUs;
   private boolean sampleIsKeyframe;
   private boolean sampleHasPicture;
->>>>>>> 8e08d982
 
   public H262Reader(SeiReader seiReader) {
     this.seiReader = seiReader;
@@ -97,12 +87,7 @@
   public void seek() {
     NalUnitUtil.clearPrefixFlags(prefixFlags);
     csdBuffer.reset();
-<<<<<<< HEAD
     userDataBuffer.reset();
-    pesPtsUsAvailable = false;
-    foundFirstFrameInGroup = false;
-=======
->>>>>>> 8e08d982
     totalBytesWritten = 0;
     startedFirstSample = false;
   }
@@ -167,7 +152,6 @@
         }
       }
 
-<<<<<<< HEAD
       if (hasOutputFormat && seiReader != null) {
         int lengthToStartCode = startCodeOffset - offset;
         if (lengthToStartCode > 0) {
@@ -177,15 +161,12 @@
         if (userDataBuffer.onStartCode(startCodeValue, bytesAlreadyPassed)) {
           userDataWrapper.reset(userDataBuffer.data, userDataBuffer.length);
           userDataWrapper.setPosition(4);
-          seiReader.consume(frameTimeUs, userDataWrapper, CeaUtil.MODE_H262);
+          seiReader.consume(sampleTimeUs, userDataWrapper, CeaUtil.MODE_H262);
           userDataBuffer.reset();
         }
       }
 
-      if (hasOutputFormat && (startCodeValue == START_GROUP || startCodeValue == START_PICTURE)) {
-=======
       if (startCodeValue == START_PICTURE || startCodeValue == START_SEQUENCE_HEADER) {
->>>>>>> 8e08d982
         int bytesWrittenPastStartCode = limit - startCodeOffset;
         if (startedFirstSample && sampleHasPicture && hasOutputFormat) {
           // Output the sample.
@@ -342,6 +323,8 @@
 
   private static final class UserDataBuffer {
 
+    private static final byte[] START_CODE = new byte[] {0, 0, 1};
+
     private boolean isFilling;
 
     public int length;
@@ -386,6 +369,7 @@
       } else if (startCodeValue == START_USER_DATA) {
         isFilling = true;
       }
+      onData(START_CODE, 0, START_CODE.length);
       return false;
     }
 
