--- conflicted
+++ resolved
@@ -406,24 +406,6 @@
     return mayReadSample(getRelativeIndex(readPosition));
   }
 
-<<<<<<< HEAD
-  /** Equivalent to {@link #read}, except it never advances the read position. */
-  public final int peek(
-      FormatHolder formatHolder,
-      DecoderInputBuffer buffer,
-      boolean formatRequired,
-      boolean loadingFinished) {
-    int result =
-        peekSampleMetadata(formatHolder, buffer, formatRequired, loadingFinished, extrasHolder);
-    if (result == C.RESULT_BUFFER_READ && !buffer.isEndOfStream() && !buffer.isFlagsOnly() &&
-        sampleDataQueue != null) {
-      sampleDataQueue.peekToBuffer(buffer, extrasHolder);
-    }
-    return result;
-  }
-
-=======
->>>>>>> 19c267b1
   /**
    * Attempts to read from the queue.
    *
@@ -448,16 +430,7 @@
       DecoderInputBuffer buffer,
       @ReadFlags int readFlags,
       boolean loadingFinished) {
-    int result =
-<<<<<<< HEAD
-        peekSampleMetadata(formatHolder, buffer, formatRequired, loadingFinished, extrasHolder);
-    if (result == C.RESULT_BUFFER_READ && !buffer.isEndOfStream() && !buffer.isFlagsOnly()) {
-      if (sampleDataQueue != null) {
-        sampleDataQueue.readToBuffer(buffer, extrasHolder);
-      }
-      readPosition++;
-=======
-        peekSampleMetadata(
+    int result = peekSampleMetadata(
             formatHolder,
             buffer,
             /* formatRequired= */ (readFlags & FLAG_REQUIRE_FORMAT) != 0,
@@ -465,7 +438,7 @@
             extrasHolder);
     if (result == C.RESULT_BUFFER_READ && !buffer.isEndOfStream()) {
       boolean peek = (readFlags & FLAG_PEEK) != 0;
-      if ((readFlags & FLAG_OMIT_SAMPLE_DATA) == 0) {
+      if ((readFlags & FLAG_OMIT_SAMPLE_DATA) == 0 && sampleDataQueue != null) {
         if (peek) {
           sampleDataQueue.peekToBuffer(buffer, extrasHolder);
         } else {
@@ -475,7 +448,6 @@
       if (!peek) {
         readPosition++;
       }
->>>>>>> 19c267b1
     }
     return result;
   }
