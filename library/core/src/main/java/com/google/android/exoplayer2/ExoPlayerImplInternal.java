/*
 * Copyright (C) 2016 The Android Open Source Project
 *
 * Licensed under the Apache License, Version 2.0 (the "License");
 * you may not use this file except in compliance with the License.
 * You may obtain a copy of the License at
 *
 *      http://www.apache.org/licenses/LICENSE-2.0
 *
 * Unless required by applicable law or agreed to in writing, software
 * distributed under the License is distributed on an "AS IS" BASIS,
 * WITHOUT WARRANTIES OR CONDITIONS OF ANY KIND, either express or implied.
 * See the License for the specific language governing permissions and
 * limitations under the License.
 */
package com.google.android.exoplayer2;

import android.os.Handler;
import android.os.HandlerThread;
import android.os.Looper;
import android.os.Message;
import android.os.Process;
import android.os.SystemClock;
import android.util.Pair;
import androidx.annotation.NonNull;
import androidx.annotation.Nullable;
import com.google.android.exoplayer2.DefaultMediaClock.PlaybackParameterListener;
import com.google.android.exoplayer2.Player.DiscontinuityReason;
import com.google.android.exoplayer2.source.MediaPeriod;
import com.google.android.exoplayer2.source.MediaSource;
import com.google.android.exoplayer2.source.MediaSource.MediaPeriodId;
import com.google.android.exoplayer2.source.MediaSource.MediaSourceCaller;
import com.google.android.exoplayer2.source.SampleStream;
import com.google.android.exoplayer2.source.TrackGroupArray;
import com.google.android.exoplayer2.trackselection.TrackSelection;
import com.google.android.exoplayer2.trackselection.TrackSelector;
import com.google.android.exoplayer2.trackselection.TrackSelectorResult;
import com.google.android.exoplayer2.upstream.BandwidthMeter;
import com.google.android.exoplayer2.util.Assertions;
import com.google.android.exoplayer2.util.Clock;
import com.google.android.exoplayer2.util.HandlerWrapper;
import com.google.android.exoplayer2.util.Log;
import com.google.android.exoplayer2.util.TraceUtil;
import com.google.android.exoplayer2.util.Util;
import java.io.IOException;
import java.util.ArrayList;
import java.util.Collections;
import java.util.concurrent.atomic.AtomicBoolean;

/** Implements the internal behavior of {@link ExoPlayerImpl}. */
/* package */ final class ExoPlayerImplInternal
    implements Handler.Callback,
        MediaPeriod.Callback,
        TrackSelector.InvalidationListener,
        MediaSourceCaller,
        PlaybackParameterListener,
        PlayerMessage.Sender {

  private static final String TAG = "ExoPlayerImplInternal";

  // External messages
  public static final int MSG_PLAYBACK_INFO_CHANGED = 0;
  public static final int MSG_PLAYBACK_PARAMETERS_CHANGED = 1;

  // Internal messages
  private static final int MSG_PREPARE = 0;
  private static final int MSG_SET_PLAY_WHEN_READY = 1;
  private static final int MSG_DO_SOME_WORK = 2;
  private static final int MSG_SEEK_TO = 3;
  private static final int MSG_SET_PLAYBACK_PARAMETERS = 4;
  private static final int MSG_SET_SEEK_PARAMETERS = 5;
  private static final int MSG_STOP = 6;
  private static final int MSG_RELEASE = 7;
  private static final int MSG_REFRESH_SOURCE_INFO = 8;
  private static final int MSG_PERIOD_PREPARED = 9;
  private static final int MSG_SOURCE_CONTINUE_LOADING_REQUESTED = 10;
  private static final int MSG_TRACK_SELECTION_INVALIDATED = 11;
  private static final int MSG_SET_REPEAT_MODE = 12;
  private static final int MSG_SET_SHUFFLE_ENABLED = 13;
  private static final int MSG_SET_FOREGROUND_MODE = 14;
  private static final int MSG_SEND_MESSAGE = 15;
  private static final int MSG_SEND_MESSAGE_TO_TARGET_THREAD = 16;
  private static final int MSG_PLAYBACK_PARAMETERS_CHANGED_INTERNAL = 17;

<<<<<<< HEAD
  private static final int PREPARING_SOURCE_INTERVAL_MS = 10;
  private static final int RENDERING_INTERVAL_MS = 10;
  private static final int LOW_RENDERING_INTERVAL_MS = 20;
=======
  private static final int ACTIVE_INTERVAL_MS = 10;
>>>>>>> 1d3d92ee
  private static final int IDLE_INTERVAL_MS = 1000;

  private final Renderer[] renderers;
  private final RendererCapabilities[] rendererCapabilities;
  private final TrackSelector trackSelector;
  private final TrackSelectorResult emptyTrackSelectorResult;
  private final LoadControl loadControl;
  private final BandwidthMeter bandwidthMeter;
  private final HandlerWrapper handler;
  private final HandlerThread internalPlaybackThread;
  private final Handler eventHandler;
  private final Timeline.Window window;
  private final Timeline.Period period;
  private final long backBufferDurationUs;
  private final boolean retainBackBufferFromKeyframe;
  private final DefaultMediaClock mediaClock;
  private final PlaybackInfoUpdate playbackInfoUpdate;
  private final ArrayList<PendingMessageInfo> pendingMessages;
  private final Clock clock;
  private final MediaPeriodQueue queue;

  @SuppressWarnings("unused")
  private SeekParameters seekParameters;

  private PlaybackInfo playbackInfo;
  private MediaSource mediaSource;
  private Renderer[] enabledRenderers;
  private boolean released;
  private boolean playWhenReady;
  private boolean rebuffering;
  @Player.RepeatMode private int repeatMode;
  private boolean shuffleModeEnabled;
  private boolean foregroundMode;

  private int pendingPrepareCount;
  private SeekPosition pendingInitialSeekPosition;
  private long rendererPositionUs;
  private int nextPendingMessageIndex;

  public ExoPlayerImplInternal(
      Renderer[] renderers,
      TrackSelector trackSelector,
      TrackSelectorResult emptyTrackSelectorResult,
      LoadControl loadControl,
      BandwidthMeter bandwidthMeter,
      boolean playWhenReady,
      @Player.RepeatMode int repeatMode,
      boolean shuffleModeEnabled,
      Handler eventHandler,
      Clock clock) {
    this.renderers = renderers;
    this.trackSelector = trackSelector;
    this.emptyTrackSelectorResult = emptyTrackSelectorResult;
    this.loadControl = loadControl;
    this.bandwidthMeter = bandwidthMeter;
    this.playWhenReady = playWhenReady;
    this.repeatMode = repeatMode;
    this.shuffleModeEnabled = shuffleModeEnabled;
    this.eventHandler = eventHandler;
    this.clock = clock;
    this.queue = new MediaPeriodQueue();

    backBufferDurationUs = loadControl.getBackBufferDurationUs();
    retainBackBufferFromKeyframe = loadControl.retainBackBufferFromKeyframe();

    seekParameters = SeekParameters.DEFAULT;
    playbackInfo =
        PlaybackInfo.createDummy(/* startPositionUs= */ C.TIME_UNSET, emptyTrackSelectorResult);
    playbackInfoUpdate = new PlaybackInfoUpdate();
    rendererCapabilities = new RendererCapabilities[renderers.length];
    for (int i = 0; i < renderers.length; i++) {
      renderers[i].setIndex(i);
      rendererCapabilities[i] = renderers[i].getCapabilities();
    }
    mediaClock = new DefaultMediaClock(this, clock);
    pendingMessages = new ArrayList<>();
    enabledRenderers = new Renderer[0];
    window = new Timeline.Window();
    period = new Timeline.Period();
    trackSelector.init(/* listener= */ this, bandwidthMeter);

    // Note: The documentation for Process.THREAD_PRIORITY_AUDIO that states "Applications can
    // not normally change to this priority" is incorrect.
    internalPlaybackThread = new HandlerThread("ExoPlayerImplInternal:Handler",
        Process.THREAD_PRIORITY_AUDIO);
    internalPlaybackThread.start();
    handler = clock.createHandler(internalPlaybackThread.getLooper(), this);
  }

  public void prepare(MediaSource mediaSource, boolean resetPosition, boolean resetState, ExoPlayer player) {
    handler
        .obtainMessage(MSG_PREPARE, resetPosition ? 1 : 0, resetState ? 1 : 0, Pair.create(mediaSource, player))
        .sendToTarget();
  }

  public void setPlayWhenReady(boolean playWhenReady) {
    handler.obtainMessage(MSG_SET_PLAY_WHEN_READY, playWhenReady ? 1 : 0, 0).sendToTarget();
  }

  public void setRepeatMode(@Player.RepeatMode int repeatMode) {
    handler.obtainMessage(MSG_SET_REPEAT_MODE, repeatMode, 0).sendToTarget();
  }

  public void setShuffleModeEnabled(boolean shuffleModeEnabled) {
    handler.obtainMessage(MSG_SET_SHUFFLE_ENABLED, shuffleModeEnabled ? 1 : 0, 0).sendToTarget();
  }

  public void seekTo(Timeline timeline, int windowIndex, long positionUs) {
    handler.obtainMessage(MSG_SEEK_TO, new SeekPosition(timeline, windowIndex, positionUs))
        .sendToTarget();
  }

  public void setPlaybackParameters(PlaybackParameters playbackParameters) {
    handler.obtainMessage(MSG_SET_PLAYBACK_PARAMETERS, playbackParameters).sendToTarget();
  }

  public void setSeekParameters(SeekParameters seekParameters) {
    handler.obtainMessage(MSG_SET_SEEK_PARAMETERS, seekParameters).sendToTarget();
  }

  public void stop(boolean reset) {
    handler.obtainMessage(MSG_STOP, reset ? 1 : 0, 0).sendToTarget();
  }

  @Override
  public synchronized void sendMessage(PlayerMessage message) {
    if (released) {
      Log.w(TAG, "Ignoring messages sent after release.");
      message.markAsProcessed(/* isDelivered= */ false);
      return;
    }
    handler.obtainMessage(MSG_SEND_MESSAGE, message).sendToTarget();
  }

  public synchronized void setForegroundMode(boolean foregroundMode) {
    if (foregroundMode) {
      handler.obtainMessage(MSG_SET_FOREGROUND_MODE, /* foregroundMode */ 1, 0).sendToTarget();
    } else {
      AtomicBoolean processedFlag = new AtomicBoolean();
      handler
          .obtainMessage(MSG_SET_FOREGROUND_MODE, /* foregroundMode */ 0, 0, processedFlag)
          .sendToTarget();
      boolean wasInterrupted = false;
      while (!processedFlag.get() && !released) {
        try {
          wait();
        } catch (InterruptedException e) {
          wasInterrupted = true;
        }
      }
      if (wasInterrupted) {
        // Restore the interrupted status.
        Thread.currentThread().interrupt();
      }
    }
  }

  public synchronized void release() {
    if (released) {
      return;
    }
    handler.sendEmptyMessage(MSG_RELEASE);
    boolean wasInterrupted = false;
    while (!released) {
      try {
        wait();
      } catch (InterruptedException e) {
        wasInterrupted = true;
      }
    }
    if (wasInterrupted) {
      // Restore the interrupted status.
      Thread.currentThread().interrupt();
    }
  }

  public Looper getPlaybackLooper() {
    return internalPlaybackThread.getLooper();
  }

  // MediaSource.MediaSourceCaller implementation.

  @Override
  public void onSourceInfoRefreshed(MediaSource source, Timeline timeline) {
    handler
        .obtainMessage(MSG_REFRESH_SOURCE_INFO, new MediaSourceRefreshInfo(source, timeline))
        .sendToTarget();
  }

  // MediaPeriod.Callback implementation.

  @Override
  public void onPrepared(MediaPeriod source) {
    handler.obtainMessage(MSG_PERIOD_PREPARED, source).sendToTarget();
  }

  @Override
  public void onContinueLoadingRequested(MediaPeriod source) {
    handler.obtainMessage(MSG_SOURCE_CONTINUE_LOADING_REQUESTED, source).sendToTarget();
  }

  // TrackSelector.InvalidationListener implementation.

  @Override
  public void onTrackSelectionsInvalidated() {
    handler.sendEmptyMessage(MSG_TRACK_SELECTION_INVALIDATED);
  }

  // DefaultMediaClock.PlaybackParameterListener implementation.

  @Override
  public void onPlaybackParametersChanged(PlaybackParameters playbackParameters) {
    sendPlaybackParametersChangedInternal(playbackParameters, /* acknowledgeCommand= */ false);
  }

  // Handler.Callback implementation.

  @Override
  public boolean handleMessage(Message msg) {
    try {
      switch (msg.what) {
        case MSG_PREPARE:
          Pair<MediaSource, ExoPlayer> pair = (Pair<MediaSource, ExoPlayer>) msg.obj;

          prepareInternal(
              pair.first,
              /* resetPosition= */ msg.arg1 != 0,
              /* resetState= */ msg.arg2 != 0,
              pair.second);
          break;
        case MSG_SET_PLAY_WHEN_READY:
          setPlayWhenReadyInternal(msg.arg1 != 0);
          break;
        case MSG_SET_REPEAT_MODE:
          setRepeatModeInternal(msg.arg1);
          break;
        case MSG_SET_SHUFFLE_ENABLED:
          setShuffleModeEnabledInternal(msg.arg1 != 0);
          break;
        case MSG_DO_SOME_WORK:
          doSomeWork();
          break;
        case MSG_SEEK_TO:
          seekToInternal((SeekPosition) msg.obj);
          break;
        case MSG_SET_PLAYBACK_PARAMETERS:
          setPlaybackParametersInternal((PlaybackParameters) msg.obj);
          break;
        case MSG_SET_SEEK_PARAMETERS:
          setSeekParametersInternal((SeekParameters) msg.obj);
          break;
        case MSG_SET_FOREGROUND_MODE:
          setForegroundModeInternal(
              /* foregroundMode= */ msg.arg1 != 0, /* processedFlag= */ (AtomicBoolean) msg.obj);
          break;
        case MSG_STOP:
          stopInternal(
              /* forceResetRenderers= */ false,
              /* resetPositionAndState= */ msg.arg1 != 0,
              /* acknowledgeStop= */ true);
          break;
        case MSG_PERIOD_PREPARED:
          handlePeriodPrepared((MediaPeriod) msg.obj);
          break;
        case MSG_REFRESH_SOURCE_INFO:
          handleSourceInfoRefreshed((MediaSourceRefreshInfo) msg.obj);
          break;
        case MSG_SOURCE_CONTINUE_LOADING_REQUESTED:
          handleContinueLoadingRequested((MediaPeriod) msg.obj);
          break;
        case MSG_TRACK_SELECTION_INVALIDATED:
          reselectTracksInternal();
          break;
        case MSG_PLAYBACK_PARAMETERS_CHANGED_INTERNAL:
          handlePlaybackParameters(
              (PlaybackParameters) msg.obj, /* acknowledgeCommand= */ msg.arg1 != 0);
          break;
        case MSG_SEND_MESSAGE:
          sendMessageInternal((PlayerMessage) msg.obj);
          break;
        case MSG_SEND_MESSAGE_TO_TARGET_THREAD:
          sendMessageToTargetThread((PlayerMessage) msg.obj);
          break;
        case MSG_RELEASE:
          releaseInternal();
          // Return immediately to not send playback info updates after release.
          return true;
        default:
          return false;
      }
      maybeNotifyPlaybackInfoChanged();
    } catch (ExoPlaybackException e) {
      Log.e(TAG, "Playback error.", e);
      stopInternal(
          /* forceResetRenderers= */ true,
          /* resetPositionAndState= */ false,
          /* acknowledgeStop= */ false);
      playbackInfo = playbackInfo.copyWithPlaybackError(e);
      maybeNotifyPlaybackInfoChanged();
    } catch (IOException e) {
      Log.e(TAG, "Source error.", e);
      stopInternal(
          /* forceResetRenderers= */ false,
          /* resetPositionAndState= */ false,
          /* acknowledgeStop= */ false);
      playbackInfo = playbackInfo.copyWithPlaybackError(ExoPlaybackException.createForSource(e));
      maybeNotifyPlaybackInfoChanged();
    } catch (RuntimeException | OutOfMemoryError e) {
      Log.e(TAG, "Internal runtime error.", e);
      ExoPlaybackException error =
          e instanceof OutOfMemoryError
              ? ExoPlaybackException.createForOutOfMemoryError((OutOfMemoryError) e)
              : ExoPlaybackException.createForUnexpected((RuntimeException) e);
      stopInternal(
          /* forceResetRenderers= */ true,
          /* resetPositionAndState= */ false,
          /* acknowledgeStop= */ false);
      playbackInfo = playbackInfo.copyWithPlaybackError(error);
      maybeNotifyPlaybackInfoChanged();
    }
    return true;
  }

  // Private methods.

  private void setState(int state) {
    if (playbackInfo.playbackState != state) {
      playbackInfo = playbackInfo.copyWithPlaybackState(state);
    }
  }

  private void setIsLoading(boolean isLoading) {
    if (playbackInfo.isLoading != isLoading) {
      playbackInfo = playbackInfo.copyWithIsLoading(isLoading);
    }
  }

  private void maybeNotifyPlaybackInfoChanged() {
    if (playbackInfoUpdate.hasPendingUpdate(playbackInfo)) {
      eventHandler
          .obtainMessage(
              MSG_PLAYBACK_INFO_CHANGED,
              playbackInfoUpdate.operationAcks,
              playbackInfoUpdate.positionDiscontinuity
                  ? playbackInfoUpdate.discontinuityReason
                  : C.INDEX_UNSET,
              playbackInfo)
          .sendToTarget();
      playbackInfoUpdate.reset(playbackInfo);
    }
  }

  private void prepareInternal(MediaSource mediaSource, boolean resetPosition, boolean resetState, ExoPlayer player) {
    pendingPrepareCount++;
    resetInternal(
        /* resetRenderers= */ false,
        /* releaseMediaSource= */ true,
        resetPosition,
        resetState,
        /* resetError= */ true);
    loadControl.onPrepared();
    this.mediaSource = mediaSource;
    setState(Player.STATE_BUFFERING);
    mediaSource.prepareSource(/* caller= */ this, bandwidthMeter.getTransferListener(), player);
    handler.sendEmptyMessage(MSG_DO_SOME_WORK);
  }

  private void setPlayWhenReadyInternal(boolean playWhenReady) throws ExoPlaybackException {
    rebuffering = false;
    this.playWhenReady = playWhenReady;
    if (!playWhenReady) {
      stopClockAndRenderers();
      setPauseInternal();
      updatePlaybackPositions();
    } else {
      if (playbackInfo.playbackState == Player.STATE_READY) {
        startClockAndRenderers();
        setResumeInternal();
        handler.sendEmptyMessage(MSG_DO_SOME_WORK);
      } else if (playbackInfo.playbackState == Player.STATE_BUFFERING) {
        setResumeInternal();
        handler.sendEmptyMessage(MSG_DO_SOME_WORK);
      }
    }
  }

  private void setPauseInternal(){
    MediaPeriodHolder playingPeriodHolder = queue.getPlayingPeriod();

    if (playingPeriodHolder != null) {
      playingPeriodHolder.mediaPeriod.pause();
    }
  }

  private void setResumeInternal(){
    MediaPeriodHolder playingPeriodHolder = queue.getPlayingPeriod();

    if (playingPeriodHolder != null) {
      playingPeriodHolder.mediaPeriod.resume();
    }
  }

  private void setRepeatModeInternal(@Player.RepeatMode int repeatMode)
      throws ExoPlaybackException {
    this.repeatMode = repeatMode;
    if (!queue.updateRepeatMode(repeatMode)) {
      seekToCurrentPosition(/* sendDiscontinuity= */ true);
    }
    handleLoadingMediaPeriodChanged(/* loadingTrackSelectionChanged= */ false);
  }

  private void setShuffleModeEnabledInternal(boolean shuffleModeEnabled)
      throws ExoPlaybackException {
    this.shuffleModeEnabled = shuffleModeEnabled;
    if (!queue.updateShuffleModeEnabled(shuffleModeEnabled)) {
      seekToCurrentPosition(/* sendDiscontinuity= */ true);
    }
    handleLoadingMediaPeriodChanged(/* loadingTrackSelectionChanged= */ false);
  }

  private void seekToCurrentPosition(boolean sendDiscontinuity) throws ExoPlaybackException {
    // Renderers may have read from a period that's been removed. Seek back to the current
    // position of the playing period to make sure none of the removed period is played.
    MediaPeriodId periodId = queue.getPlayingPeriod().info.id;
    long newPositionUs =
        seekToPeriodPosition(periodId, playbackInfo.positionUs, /* forceDisableRenderers= */ true);
    if (newPositionUs != playbackInfo.positionUs) {
      playbackInfo =
          playbackInfo.copyWithNewPosition(
              periodId,
              newPositionUs,
              playbackInfo.contentPositionUs,
              getTotalBufferedDurationUs());
      if (sendDiscontinuity) {
        playbackInfoUpdate.setPositionDiscontinuity(Player.DISCONTINUITY_REASON_INTERNAL);
      }
    }
  }

  private void startRenderers() throws ExoPlaybackException {
    rebuffering = false;
    if (!mediaClock.isStarted()) {
      mediaClock.start();
    }

    for (Renderer renderer : enabledRenderers) {
      renderer.start();
    }
  }

  private void startClockAndRenderers() throws ExoPlaybackException {
    rebuffering = false;
    mediaClock.start();
    for (Renderer renderer : enabledRenderers) {
      renderer.start();
    }
  }

  private void stopRenderers() throws ExoPlaybackException {
    for (Renderer renderer : enabledRenderers) {
      ensureStopped(renderer);
    }
  }

  private void stopClockAndRenderers() throws ExoPlaybackException {
    mediaClock.stop();
    for (Renderer renderer : enabledRenderers) {
      ensureStopped(renderer);
    }
  }

  private void updatePlaybackPositions() throws ExoPlaybackException {
    MediaPeriodHolder playingPeriodHolder = queue.getPlayingPeriod();
    if (playingPeriodHolder == null) {
      return;
    }

    // Update the playback position.
    long discontinuityPositionUs =
        playingPeriodHolder.prepared
            ? playingPeriodHolder.mediaPeriod.readDiscontinuity()
            : C.TIME_UNSET;
    if (discontinuityPositionUs != C.TIME_UNSET) {
      resetRendererPosition(discontinuityPositionUs);
      // A MediaPeriod may report a discontinuity at the current playback position to ensure the
      // renderers are flushed. Only report the discontinuity externally if the position changed.
      if (discontinuityPositionUs != playbackInfo.positionUs) {
        playbackInfo =
            playbackInfo.copyWithNewPosition(
                playbackInfo.periodId,
                discontinuityPositionUs,
                playbackInfo.contentPositionUs,
                getTotalBufferedDurationUs());
        playbackInfoUpdate.setPositionDiscontinuity(Player.DISCONTINUITY_REASON_INTERNAL);
      }
    } else {
      rendererPositionUs =
          mediaClock.syncAndGetPositionUs(
              /* isReadingAhead= */ playingPeriodHolder != queue.getReadingPeriod());
      long periodPositionUs = playingPeriodHolder.toPeriodTime(rendererPositionUs);
      maybeTriggerPendingMessages(playbackInfo.positionUs, periodPositionUs);
      playbackInfo.positionUs = periodPositionUs;
    }

    // Update the buffered position and total buffered duration.
    MediaPeriodHolder loadingPeriod = queue.getLoadingPeriod();
    playbackInfo.bufferedPositionUs = loadingPeriod.getBufferedPositionUs();
    playbackInfo.totalBufferedDurationUs = getTotalBufferedDurationUs();
  }

  private void doSomeWork() throws ExoPlaybackException, IOException {
    long operationStartTimeMs = clock.uptimeMillis();
    updatePeriods();

    MediaPeriodHolder playingPeriodHolder = queue.getPlayingPeriod();
    if (playingPeriodHolder == null) {
      // We're still waiting until the playing period is available.
      scheduleNextWork(operationStartTimeMs, ACTIVE_INTERVAL_MS);
      return;
    }

    TraceUtil.beginSection("doSomeWork");

    updatePlaybackPositions();

    boolean renderersEnded = true;
    boolean renderersAllowPlayback = true;
    if (playingPeriodHolder.prepared) {
      long rendererPositionElapsedRealtimeUs = SystemClock.elapsedRealtime() * 1000;
      playingPeriodHolder.mediaPeriod.discardBuffer(
          playbackInfo.positionUs - backBufferDurationUs, retainBackBufferFromKeyframe);
      for (int i = 0; i < renderers.length; i++) {
        Renderer renderer = renderers[i];
        if (renderer.getState() == Renderer.STATE_DISABLED) {
          continue;
        }
        // TODO: Each renderer should return the maximum delay before which it wishes to be called
        // again. The minimum of these values should then be used as the delay before the next
        // invocation of this method.
        renderer.render(rendererPositionUs, rendererPositionElapsedRealtimeUs);
        renderersEnded = renderersEnded && renderer.isEnded();
        // Determine whether the renderer allows playback to continue. Playback can continue if the
        // renderer is ready or ended. Also continue playback if the renderer is reading ahead into
        // the next stream or is waiting for the next stream. This is to avoid getting stuck if
        // tracks in the current period have uneven durations and are still being read by another
        // renderer. See: https://github.com/google/ExoPlayer/issues/1874.
        boolean isReadingAhead = playingPeriodHolder.sampleStreams[i] != renderer.getStream();
        boolean isWaitingForNextStream =
            !isReadingAhead
                && playingPeriodHolder.getNext() != null
                && renderer.hasReadStreamToEnd();
        boolean allowsPlayback =
            isReadingAhead || isWaitingForNextStream || renderer.isReady() || renderer.isEnded();
        renderersAllowPlayback = renderersAllowPlayback && allowsPlayback;
        if (!allowsPlayback) {
          renderer.maybeThrowStreamError();
        }
      }
    } else {
      playingPeriodHolder.mediaPeriod.maybeThrowPrepareError();
    }

    long playingPeriodDurationUs = playingPeriodHolder.info.durationUs;
    if (renderersEnded
        && playingPeriodHolder.prepared
        && (playingPeriodDurationUs == C.TIME_UNSET
            || playingPeriodDurationUs <= playbackInfo.positionUs)
        && playingPeriodHolder.info.isFinal) {
      setState(Player.STATE_ENDED);
      stopClockAndRenderers();
    } else if (playbackInfo.playbackState == Player.STATE_BUFFERING
        && shouldTransitionToReadyState(renderersAllowPlayback)) {
      setState(Player.STATE_READY);
      if (playWhenReady) {
        if (mediaSource.isLive()) {
          startRenderers();
        } else {
          startClockAndRenderers();
        }
      }
    } else if (playbackInfo.playbackState == Player.STATE_READY
        && !(enabledRenderers.length == 0 ? isTimelineReady() : renderersAllowPlayback)) {
      rebuffering = playWhenReady;
      setState(Player.STATE_BUFFERING);
      if (mediaSource.isLive()) {
        stopRenderers();
      } else {
        stopClockAndRenderers();
      }
    }

    if (playbackInfo.playbackState == Player.STATE_BUFFERING) {
      for (Renderer renderer : enabledRenderers) {
        renderer.maybeThrowStreamError();
      }
    }

    if ((playWhenReady && playbackInfo.playbackState == Player.STATE_READY)
        || playbackInfo.playbackState == Player.STATE_BUFFERING) {
<<<<<<< HEAD
      scheduleNextWork(operationStartTimeMs, mediaSource.isTcp() ? RENDERING_INTERVAL_MS
              : LOW_RENDERING_INTERVAL_MS);
=======
      scheduleNextWork(operationStartTimeMs, ACTIVE_INTERVAL_MS);
>>>>>>> 1d3d92ee
    } else if (enabledRenderers.length != 0 && playbackInfo.playbackState != Player.STATE_ENDED) {
      scheduleNextWork(operationStartTimeMs, IDLE_INTERVAL_MS);
    } else {
      handler.removeMessages(MSG_DO_SOME_WORK);
    }

    TraceUtil.endSection();
  }

  private void scheduleNextWork(long thisOperationStartTimeMs, long intervalMs) {
    handler.removeMessages(MSG_DO_SOME_WORK);
    handler.sendEmptyMessageAtTime(MSG_DO_SOME_WORK, thisOperationStartTimeMs + intervalMs);
  }

  private void seekToInternal(SeekPosition seekPosition) throws ExoPlaybackException {
    playbackInfoUpdate.incrementPendingOperationAcks(/* operationAcks= */ 1);

    MediaPeriodId periodId;
    long periodPositionUs;
    long contentPositionUs;
    boolean seekPositionAdjusted;
    Pair<Object, Long> resolvedSeekPosition =
        resolveSeekPosition(seekPosition, /* trySubsequentPeriods= */ true);
    if (resolvedSeekPosition == null) {
      // The seek position was valid for the timeline that it was performed into, but the
      // timeline has changed or is not ready and a suitable seek position could not be resolved.
      periodId = playbackInfo.getDummyFirstMediaPeriodId(shuffleModeEnabled, window, period);
      periodPositionUs = C.TIME_UNSET;
      contentPositionUs = C.TIME_UNSET;
      seekPositionAdjusted = true;
    } else {
      // Update the resolved seek position to take ads into account.
      Object periodUid = resolvedSeekPosition.first;
      contentPositionUs = resolvedSeekPosition.second;
      periodId = queue.resolveMediaPeriodIdForAds(periodUid, contentPositionUs);
      if (periodId.isAd()) {
        periodPositionUs = 0;
        seekPositionAdjusted = true;
      } else {
        periodPositionUs = resolvedSeekPosition.second;
        seekPositionAdjusted = seekPosition.windowPositionUs == C.TIME_UNSET;
      }
    }

    try {
      if (mediaSource == null || pendingPrepareCount > 0) {
        // Save seek position for later, as we are still waiting for a prepared source.
        pendingInitialSeekPosition = seekPosition;
      } else if (periodPositionUs == C.TIME_UNSET) {
        // End playback, as we didn't manage to find a valid seek position.
        setState(Player.STATE_ENDED);
        resetInternal(
            /* resetRenderers= */ false,
            /* releaseMediaSource= */ false,
            /* resetPosition= */ true,
            /* resetState= */ false,
            /* resetError= */ true);
      } else {
        // Execute the seek in the current media periods.
        long newPeriodPositionUs = periodPositionUs;
        if (periodId.equals(playbackInfo.periodId)) {
          MediaPeriodHolder playingPeriodHolder = queue.getPlayingPeriod();
          if (playingPeriodHolder != null
              && playingPeriodHolder.prepared
              && newPeriodPositionUs != 0) {
            newPeriodPositionUs =
                playingPeriodHolder.mediaPeriod.getAdjustedSeekPositionUs(
                    newPeriodPositionUs, seekParameters);
          }
          if (C.usToMs(newPeriodPositionUs) == C.usToMs(playbackInfo.positionUs)) {
            // Seek will be performed to the current position. Do nothing.
            periodPositionUs = playbackInfo.positionUs;
            return;
          }
        }
        newPeriodPositionUs = seekToPeriodPosition(periodId, newPeriodPositionUs);
        seekPositionAdjusted |= periodPositionUs != newPeriodPositionUs;
        periodPositionUs = newPeriodPositionUs;
      }
    } finally {
      playbackInfo =
          playbackInfo.copyWithNewPosition(
              periodId, periodPositionUs, contentPositionUs, getTotalBufferedDurationUs());
      if (seekPositionAdjusted) {
        playbackInfoUpdate.setPositionDiscontinuity(Player.DISCONTINUITY_REASON_SEEK_ADJUSTMENT);
      }
    }
  }

  private long seekToPeriodPosition(MediaPeriodId periodId, long periodPositionUs)
      throws ExoPlaybackException {
    // Force disable renderers if they are reading from a period other than the one being played.
    return seekToPeriodPosition(
        periodId, periodPositionUs, queue.getPlayingPeriod() != queue.getReadingPeriod());
  }

  private long seekToPeriodPosition(
      MediaPeriodId periodId, long periodPositionUs, boolean forceDisableRenderers)
      throws ExoPlaybackException {
    stopClockAndRenderers();
    rebuffering = false;
    setState(Player.STATE_BUFFERING);

    // Clear the timeline, but keep the requested period if it is already prepared.
    MediaPeriodHolder oldPlayingPeriodHolder = queue.getPlayingPeriod();
    MediaPeriodHolder newPlayingPeriodHolder = oldPlayingPeriodHolder;
    while (newPlayingPeriodHolder != null) {
      if (periodId.equals(newPlayingPeriodHolder.info.id) && newPlayingPeriodHolder.prepared) {
        queue.removeAfter(newPlayingPeriodHolder);
        break;
      }
      newPlayingPeriodHolder = queue.advancePlayingPeriod();
    }

    // Disable all renderers if the period being played is changing, if the seek results in negative
    // renderer timestamps, or if forced.
    if (forceDisableRenderers
        || oldPlayingPeriodHolder != newPlayingPeriodHolder
        || (newPlayingPeriodHolder != null
            && newPlayingPeriodHolder.toRendererTime(periodPositionUs) < 0)) {
      for (Renderer renderer : enabledRenderers) {
        disableRenderer(renderer);
      }
      enabledRenderers = new Renderer[0];
      oldPlayingPeriodHolder = null;
      if (newPlayingPeriodHolder != null) {
        newPlayingPeriodHolder.setRendererOffset(/* rendererPositionOffsetUs= */ 0);
      }
    }

    // Update the holders.
    if (newPlayingPeriodHolder != null) {
      updatePlayingPeriodRenderers(oldPlayingPeriodHolder);
      if (newPlayingPeriodHolder.hasEnabledTracks) {
        periodPositionUs = newPlayingPeriodHolder.mediaPeriod.seekToUs(periodPositionUs);
        newPlayingPeriodHolder.mediaPeriod.discardBuffer(
            periodPositionUs - backBufferDurationUs, retainBackBufferFromKeyframe);
      }
      resetRendererPosition(periodPositionUs);
      maybeContinueLoading();
    } else {
      queue.clear(/* keepFrontPeriodUid= */ true);
      // New period has not been prepared.
      playbackInfo =
          playbackInfo.copyWithTrackInfo(TrackGroupArray.EMPTY, emptyTrackSelectorResult);
      resetRendererPosition(periodPositionUs);
    }

    handleLoadingMediaPeriodChanged(/* loadingTrackSelectionChanged= */ false);
    handler.sendEmptyMessage(MSG_DO_SOME_WORK);
    return periodPositionUs;
  }

  private void resetRendererPosition(long periodPositionUs) throws ExoPlaybackException {
    MediaPeriodHolder playingMediaPeriod = queue.getPlayingPeriod();
    rendererPositionUs =
        playingMediaPeriod == null
            ? periodPositionUs
            : playingMediaPeriod.toRendererTime(periodPositionUs);
    mediaClock.resetPosition(rendererPositionUs);
    for (Renderer renderer : enabledRenderers) {
      renderer.resetPosition(rendererPositionUs);
    }
    notifyTrackSelectionDiscontinuity();
  }

  private void setPlaybackParametersInternal(PlaybackParameters playbackParameters) {
    mediaClock.setPlaybackParameters(playbackParameters);
    sendPlaybackParametersChangedInternal(
        mediaClock.getPlaybackParameters(), /* acknowledgeCommand= */ true);
  }

  private void setSeekParametersInternal(SeekParameters seekParameters) {
    this.seekParameters = seekParameters;
  }

  private void setForegroundModeInternal(
      boolean foregroundMode, @Nullable AtomicBoolean processedFlag) {
    if (this.foregroundMode != foregroundMode) {
      this.foregroundMode = foregroundMode;
      if (!foregroundMode) {
        for (Renderer renderer : renderers) {
          if (renderer.getState() == Renderer.STATE_DISABLED) {
            renderer.reset();
          }
        }
      }
    }
    if (processedFlag != null) {
      synchronized (this) {
        processedFlag.set(true);
        notifyAll();
      }
    }
  }

  private void stopInternal(
      boolean forceResetRenderers, boolean resetPositionAndState, boolean acknowledgeStop) {
    resetInternal(
        /* resetRenderers= */ forceResetRenderers || !foregroundMode,
        /* releaseMediaSource= */ true,
        /* resetPosition= */ resetPositionAndState,
        /* resetState= */ resetPositionAndState,
        /* resetError= */ resetPositionAndState);
    playbackInfoUpdate.incrementPendingOperationAcks(
        pendingPrepareCount + (acknowledgeStop ? 1 : 0));
    pendingPrepareCount = 0;
    loadControl.onStopped();
    setState(Player.STATE_IDLE);
  }

  private void releaseInternal() {
    resetInternal(
        /* resetRenderers= */ true,
        /* releaseMediaSource= */ true,
        /* resetPosition= */ true,
        /* resetState= */ true,
        /* resetError= */ false);
    loadControl.onReleased();
    setState(Player.STATE_IDLE);
    internalPlaybackThread.quit();
    synchronized (this) {
      released = true;
      notifyAll();
    }
  }

  private void resetInternal(
      boolean resetRenderers,
      boolean releaseMediaSource,
      boolean resetPosition,
      boolean resetState,
      boolean resetError) {
    handler.removeMessages(MSG_DO_SOME_WORK);
    rebuffering = false;
    mediaClock.stop();
    rendererPositionUs = 0;
    for (Renderer renderer : enabledRenderers) {
      try {
        disableRenderer(renderer);
      } catch (ExoPlaybackException | RuntimeException e) {
        // There's nothing we can do.
        Log.e(TAG, "Disable failed.", e);
      }
    }
    if (resetRenderers) {
      for (Renderer renderer : renderers) {
        try {
          renderer.reset();
        } catch (RuntimeException e) {
          // There's nothing we can do.
          Log.e(TAG, "Reset failed.", e);
        }
      }
    }
    enabledRenderers = new Renderer[0];

    if (resetPosition) {
      pendingInitialSeekPosition = null;
    } else if (resetState) {
      // When resetting the state, also reset the period-based PlaybackInfo position and convert
      // existing position to initial seek instead.
      resetPosition = true;
      if (pendingInitialSeekPosition == null && !playbackInfo.timeline.isEmpty()) {
        playbackInfo.timeline.getPeriodByUid(playbackInfo.periodId.periodUid, period);
        long windowPositionUs = playbackInfo.positionUs + period.getPositionInWindowUs();
        pendingInitialSeekPosition =
            new SeekPosition(Timeline.EMPTY, period.windowIndex, windowPositionUs);
      }
    }

    queue.clear(/* keepFrontPeriodUid= */ !resetState);
    setIsLoading(false);
    if (resetState) {
      queue.setTimeline(Timeline.EMPTY);
      for (PendingMessageInfo pendingMessageInfo : pendingMessages) {
        pendingMessageInfo.message.markAsProcessed(/* isDelivered= */ false);
      }
      pendingMessages.clear();
      nextPendingMessageIndex = 0;
    }
    MediaPeriodId mediaPeriodId =
        resetPosition
            ? playbackInfo.getDummyFirstMediaPeriodId(shuffleModeEnabled, window, period)
            : playbackInfo.periodId;
    // Set the start position to TIME_UNSET so that a subsequent seek to 0 isn't ignored.
    long startPositionUs = resetPosition ? C.TIME_UNSET : playbackInfo.positionUs;
    long contentPositionUs = resetPosition ? C.TIME_UNSET : playbackInfo.contentPositionUs;
    playbackInfo =
        new PlaybackInfo(
            resetState ? Timeline.EMPTY : playbackInfo.timeline,
            mediaPeriodId,
            startPositionUs,
            contentPositionUs,
            playbackInfo.playbackState,
            resetError ? null : playbackInfo.playbackError,
            /* isLoading= */ false,
            resetState ? TrackGroupArray.EMPTY : playbackInfo.trackGroups,
            resetState ? emptyTrackSelectorResult : playbackInfo.trackSelectorResult,
            mediaPeriodId,
            startPositionUs,
            /* totalBufferedDurationUs= */ 0,
            startPositionUs);
    if (releaseMediaSource) {
      if (mediaSource != null) {
        mediaSource.releaseSource(/* caller= */ this);
        mediaSource = null;
      }
    }
  }

  private void sendMessageInternal(PlayerMessage message) throws ExoPlaybackException {
    if (message.getPositionMs() == C.TIME_UNSET) {
      // If no delivery time is specified, trigger immediate message delivery.
      sendMessageToTarget(message);
    } else if (mediaSource == null || pendingPrepareCount > 0) {
      // Still waiting for initial timeline to resolve position.
      pendingMessages.add(new PendingMessageInfo(message));
    } else {
      PendingMessageInfo pendingMessageInfo = new PendingMessageInfo(message);
      if (resolvePendingMessagePosition(pendingMessageInfo)) {
        pendingMessages.add(pendingMessageInfo);
        // Ensure new message is inserted according to playback order.
        Collections.sort(pendingMessages);
      } else {
        message.markAsProcessed(/* isDelivered= */ false);
      }
    }
  }

  private void sendMessageToTarget(PlayerMessage message) throws ExoPlaybackException {
    if (message.getHandler().getLooper() == handler.getLooper()) {
      deliverMessage(message);
      if (playbackInfo.playbackState == Player.STATE_READY
          || playbackInfo.playbackState == Player.STATE_BUFFERING) {
        // The message may have caused something to change that now requires us to do work.
        handler.sendEmptyMessage(MSG_DO_SOME_WORK);
      }
    } else {
      handler.obtainMessage(MSG_SEND_MESSAGE_TO_TARGET_THREAD, message).sendToTarget();
    }
  }

  private void sendMessageToTargetThread(final PlayerMessage message) {
    Handler handler = message.getHandler();
    handler.post(
        () -> {
          try {
            deliverMessage(message);
          } catch (ExoPlaybackException e) {
            Log.e(TAG, "Unexpected error delivering message on external thread.", e);
            throw new RuntimeException(e);
          }
        });
  }

  private void deliverMessage(PlayerMessage message) throws ExoPlaybackException {
    if (message.isCanceled()) {
      return;
    }
    try {
      message.getTarget().handleMessage(message.getType(), message.getPayload());
    } finally {
      message.markAsProcessed(/* isDelivered= */ true);
    }
  }

  private void resolvePendingMessagePositions() {
    for (int i = pendingMessages.size() - 1; i >= 0; i--) {
      if (!resolvePendingMessagePosition(pendingMessages.get(i))) {
        // Unable to resolve a new position for the message. Remove it.
        pendingMessages.get(i).message.markAsProcessed(/* isDelivered= */ false);
        pendingMessages.remove(i);
      }
    }
    // Re-sort messages by playback order.
    Collections.sort(pendingMessages);
  }

  private boolean resolvePendingMessagePosition(PendingMessageInfo pendingMessageInfo) {
    if (pendingMessageInfo.resolvedPeriodUid == null) {
      // Position is still unresolved. Try to find window in current timeline.
      Pair<Object, Long> periodPosition =
          resolveSeekPosition(
              new SeekPosition(
                  pendingMessageInfo.message.getTimeline(),
                  pendingMessageInfo.message.getWindowIndex(),
                  C.msToUs(pendingMessageInfo.message.getPositionMs())),
              /* trySubsequentPeriods= */ false);
      if (periodPosition == null) {
        return false;
      }
      pendingMessageInfo.setResolvedPosition(
          playbackInfo.timeline.getIndexOfPeriod(periodPosition.first),
          periodPosition.second,
          periodPosition.first);
    } else {
      // Position has been resolved for a previous timeline. Try to find the updated period index.
      int index = playbackInfo.timeline.getIndexOfPeriod(pendingMessageInfo.resolvedPeriodUid);
      if (index == C.INDEX_UNSET) {
        return false;
      }
      pendingMessageInfo.resolvedPeriodIndex = index;
    }
    return true;
  }

  private void maybeTriggerPendingMessages(long oldPeriodPositionUs, long newPeriodPositionUs)
      throws ExoPlaybackException {
    if (pendingMessages.isEmpty() || playbackInfo.periodId.isAd()) {
      return;
    }
    // If this is the first call from the start position, include oldPeriodPositionUs in potential
    // trigger positions.
    if (playbackInfo.startPositionUs == oldPeriodPositionUs) {
      oldPeriodPositionUs--;
    }
    // Correct next index if necessary (e.g. after seeking, timeline changes, or new messages)
    int currentPeriodIndex =
        playbackInfo.timeline.getIndexOfPeriod(playbackInfo.periodId.periodUid);
    PendingMessageInfo previousInfo =
        nextPendingMessageIndex > 0 ? pendingMessages.get(nextPendingMessageIndex - 1) : null;
    while (previousInfo != null
        && (previousInfo.resolvedPeriodIndex > currentPeriodIndex
            || (previousInfo.resolvedPeriodIndex == currentPeriodIndex
                && previousInfo.resolvedPeriodTimeUs > oldPeriodPositionUs))) {
      nextPendingMessageIndex--;
      previousInfo =
          nextPendingMessageIndex > 0 ? pendingMessages.get(nextPendingMessageIndex - 1) : null;
    }
    PendingMessageInfo nextInfo =
        nextPendingMessageIndex < pendingMessages.size()
            ? pendingMessages.get(nextPendingMessageIndex)
            : null;
    while (nextInfo != null
        && nextInfo.resolvedPeriodUid != null
        && (nextInfo.resolvedPeriodIndex < currentPeriodIndex
            || (nextInfo.resolvedPeriodIndex == currentPeriodIndex
                && nextInfo.resolvedPeriodTimeUs <= oldPeriodPositionUs))) {
      nextPendingMessageIndex++;
      nextInfo =
          nextPendingMessageIndex < pendingMessages.size()
              ? pendingMessages.get(nextPendingMessageIndex)
              : null;
    }
    // Check if any message falls within the covered time span.
    while (nextInfo != null
        && nextInfo.resolvedPeriodUid != null
        && nextInfo.resolvedPeriodIndex == currentPeriodIndex
        && nextInfo.resolvedPeriodTimeUs > oldPeriodPositionUs
        && nextInfo.resolvedPeriodTimeUs <= newPeriodPositionUs) {
      try {
        sendMessageToTarget(nextInfo.message);
      } finally {
        if (nextInfo.message.getDeleteAfterDelivery() || nextInfo.message.isCanceled()) {
          pendingMessages.remove(nextPendingMessageIndex);
        } else {
          nextPendingMessageIndex++;
        }
      }
      nextInfo =
          nextPendingMessageIndex < pendingMessages.size()
              ? pendingMessages.get(nextPendingMessageIndex)
              : null;
    }
  }

  private void ensureStopped(Renderer renderer) throws ExoPlaybackException {
    if (renderer.getState() == Renderer.STATE_STARTED) {
      renderer.stop();
    }
  }

  private void disableRenderer(Renderer renderer) throws ExoPlaybackException {
    mediaClock.onRendererDisabled(renderer);
    ensureStopped(renderer);
    renderer.disable();
  }

  private void reselectTracksInternal() throws ExoPlaybackException {
    float playbackSpeed = mediaClock.getPlaybackParameters().speed;
    // Reselect tracks on each period in turn, until the selection changes.
    MediaPeriodHolder periodHolder = queue.getPlayingPeriod();
    MediaPeriodHolder readingPeriodHolder = queue.getReadingPeriod();
    boolean selectionsChangedForReadPeriod = true;
    TrackSelectorResult newTrackSelectorResult;
    while (true) {
      if (periodHolder == null || !periodHolder.prepared) {
        // The reselection did not change any prepared periods.
        return;
      }
      newTrackSelectorResult = periodHolder.selectTracks(playbackSpeed, playbackInfo.timeline);
      if (!newTrackSelectorResult.isEquivalent(periodHolder.getTrackSelectorResult())) {
        // Selected tracks have changed for this period.
        break;
      }
      if (periodHolder == readingPeriodHolder) {
        // The track reselection didn't affect any period that has been read.
        selectionsChangedForReadPeriod = false;
      }
      periodHolder = periodHolder.getNext();
    }

    if (selectionsChangedForReadPeriod) {
      // Update streams and rebuffer for the new selection, recreating all streams if reading ahead.
      MediaPeriodHolder playingPeriodHolder = queue.getPlayingPeriod();
      boolean recreateStreams = queue.removeAfter(playingPeriodHolder);

      boolean[] streamResetFlags = new boolean[renderers.length];
      long periodPositionUs =
          playingPeriodHolder.applyTrackSelection(
              newTrackSelectorResult, playbackInfo.positionUs, recreateStreams, streamResetFlags);
      if (playbackInfo.playbackState != Player.STATE_ENDED
          && periodPositionUs != playbackInfo.positionUs) {
        playbackInfo =
            playbackInfo.copyWithNewPosition(
                playbackInfo.periodId,
                periodPositionUs,
                playbackInfo.contentPositionUs,
                getTotalBufferedDurationUs());
        playbackInfoUpdate.setPositionDiscontinuity(Player.DISCONTINUITY_REASON_INTERNAL);
        resetRendererPosition(periodPositionUs);
      }

      int enabledRendererCount = 0;
      boolean[] rendererWasEnabledFlags = new boolean[renderers.length];
      for (int i = 0; i < renderers.length; i++) {
        Renderer renderer = renderers[i];
        rendererWasEnabledFlags[i] = renderer.getState() != Renderer.STATE_DISABLED;
        SampleStream sampleStream = playingPeriodHolder.sampleStreams[i];
        if (sampleStream != null) {
          enabledRendererCount++;
        }
        if (rendererWasEnabledFlags[i]) {
          if (sampleStream != renderer.getStream()) {
            // We need to disable the renderer.
            disableRenderer(renderer);
          } else if (streamResetFlags[i]) {
            // The renderer will continue to consume from its current stream, but needs to be reset.
            renderer.resetPosition(rendererPositionUs);
          }
        }
      }
      playbackInfo =
          playbackInfo.copyWithTrackInfo(
              playingPeriodHolder.getTrackGroups(), playingPeriodHolder.getTrackSelectorResult());
      enableRenderers(rendererWasEnabledFlags, enabledRendererCount);
    } else {
      // Release and re-prepare/buffer periods after the one whose selection changed.
      queue.removeAfter(periodHolder);
      if (periodHolder.prepared) {
        long loadingPeriodPositionUs =
            Math.max(
                periodHolder.info.startPositionUs, periodHolder.toPeriodTime(rendererPositionUs));
        periodHolder.applyTrackSelection(newTrackSelectorResult, loadingPeriodPositionUs, false);
      }
    }
    handleLoadingMediaPeriodChanged(/* loadingTrackSelectionChanged= */ true);
    if (playbackInfo.playbackState != Player.STATE_ENDED) {
      maybeContinueLoading();
      updatePlaybackPositions();
      handler.sendEmptyMessage(MSG_DO_SOME_WORK);
    }
  }

  private void updateTrackSelectionPlaybackSpeed(float playbackSpeed) {
    MediaPeriodHolder periodHolder = queue.getPlayingPeriod();
    while (periodHolder != null) {
      TrackSelection[] trackSelections = periodHolder.getTrackSelectorResult().selections.getAll();
      for (TrackSelection trackSelection : trackSelections) {
        if (trackSelection != null) {
          trackSelection.onPlaybackSpeed(playbackSpeed);
        }
      }
      periodHolder = periodHolder.getNext();
    }
  }

  private void notifyTrackSelectionDiscontinuity() {
    MediaPeriodHolder periodHolder = queue.getPlayingPeriod();
    while (periodHolder != null) {
      TrackSelection[] trackSelections = periodHolder.getTrackSelectorResult().selections.getAll();
      for (TrackSelection trackSelection : trackSelections) {
        if (trackSelection != null) {
          trackSelection.onDiscontinuity();
        }
      }
      periodHolder = periodHolder.getNext();
    }
  }

  private boolean shouldTransitionToReadyState(boolean renderersReadyOrEnded) {
    if (enabledRenderers.length == 0) {
      // If there are no enabled renderers, determine whether we're ready based on the timeline.
      return isTimelineReady();
    }
    if (!renderersReadyOrEnded) {
      return false;
    }
    if (!playbackInfo.isLoading) {
      // Renderers are ready and we're not loading. Transition to ready, since the alternative is
      // getting stuck waiting for additional media that's not being loaded.
      return true;
    }
    // Renderers are ready and we're loading. Ask the LoadControl whether to transition.
    MediaPeriodHolder loadingHolder = queue.getLoadingPeriod();
    boolean bufferedToEnd = loadingHolder.isFullyBuffered() && loadingHolder.info.isFinal;
    return bufferedToEnd
        || loadControl.shouldStartPlayback(
            getTotalBufferedDurationUs(), mediaClock.getPlaybackParameters().speed, rebuffering);
  }

  private boolean isTimelineReady() {
    MediaPeriodHolder playingPeriodHolder = queue.getPlayingPeriod();
    long playingPeriodDurationUs = playingPeriodHolder.info.durationUs;
    return playingPeriodHolder.prepared
        && (playingPeriodDurationUs == C.TIME_UNSET
            || playbackInfo.positionUs < playingPeriodDurationUs);
  }

  private void maybeThrowSourceInfoRefreshError() throws IOException {
    MediaPeriodHolder loadingPeriodHolder = queue.getLoadingPeriod();
    if (loadingPeriodHolder != null) {
      // Defer throwing until we read all available media periods.
      for (Renderer renderer : enabledRenderers) {
        if (!renderer.hasReadStreamToEnd()) {
          return;
        }
      }
    }
    mediaSource.maybeThrowSourceInfoRefreshError();
  }

  private void handleSourceInfoRefreshed(MediaSourceRefreshInfo sourceRefreshInfo)
      throws ExoPlaybackException {
    if (sourceRefreshInfo.source != mediaSource) {
      // Stale event.
      return;
    }
    playbackInfoUpdate.incrementPendingOperationAcks(pendingPrepareCount);
    pendingPrepareCount = 0;

    Timeline oldTimeline = playbackInfo.timeline;
    Timeline timeline = sourceRefreshInfo.timeline;
    queue.setTimeline(timeline);
    playbackInfo = playbackInfo.copyWithTimeline(timeline);
    resolvePendingMessagePositions();

    MediaPeriodId newPeriodId = playbackInfo.periodId;
    long oldContentPositionUs =
        playbackInfo.periodId.isAd() ? playbackInfo.contentPositionUs : playbackInfo.positionUs;
    long newContentPositionUs = oldContentPositionUs;
    if (pendingInitialSeekPosition != null) {
      // Resolve initial seek position.
      Pair<Object, Long> periodPosition =
          resolveSeekPosition(pendingInitialSeekPosition, /* trySubsequentPeriods= */ true);
      pendingInitialSeekPosition = null;
      if (periodPosition == null) {
        // The seek position was valid for the timeline that it was performed into, but the
        // timeline has changed and a suitable seek position could not be resolved in the new one.
        handleSourceInfoRefreshEndedPlayback();
        return;
      }
      newContentPositionUs = periodPosition.second;
      newPeriodId = queue.resolveMediaPeriodIdForAds(periodPosition.first, newContentPositionUs);
    } else if (oldContentPositionUs == C.TIME_UNSET && !timeline.isEmpty()) {
      // Resolve unset start position to default position.
      Pair<Object, Long> defaultPosition =
          getPeriodPosition(
              timeline, timeline.getFirstWindowIndex(shuffleModeEnabled), C.TIME_UNSET);
      newPeriodId = queue.resolveMediaPeriodIdForAds(defaultPosition.first, defaultPosition.second);
      if (!newPeriodId.isAd()) {
        // Keep unset start position if we need to play an ad first.
        newContentPositionUs = defaultPosition.second;
      }
    } else if (timeline.getIndexOfPeriod(newPeriodId.periodUid) == C.INDEX_UNSET) {
      // The current period isn't in the new timeline. Attempt to resolve a subsequent period whose
      // window we can restart from.
      Object newPeriodUid = resolveSubsequentPeriod(newPeriodId.periodUid, oldTimeline, timeline);
      if (newPeriodUid == null) {
        // We failed to resolve a suitable restart position.
        handleSourceInfoRefreshEndedPlayback();
        return;
      }
      // We resolved a subsequent period. Start at the default position in the corresponding window.
      Pair<Object, Long> defaultPosition =
          getPeriodPosition(
              timeline, timeline.getPeriodByUid(newPeriodUid, period).windowIndex, C.TIME_UNSET);
      newContentPositionUs = defaultPosition.second;
      newPeriodId = queue.resolveMediaPeriodIdForAds(defaultPosition.first, newContentPositionUs);
    } else {
      // Recheck if the current ad still needs to be played or if we need to start playing an ad.
      newPeriodId =
          queue.resolveMediaPeriodIdForAds(playbackInfo.periodId.periodUid, newContentPositionUs);
      if (!playbackInfo.periodId.isAd() && !newPeriodId.isAd()) {
        // Drop update if we keep playing the same content (MediaPeriod.periodUid are identical) and
        // only MediaPeriodId.nextAdGroupIndex may have changed. This postpones a potential
        // discontinuity until we reach the former next ad group position.
        newPeriodId = playbackInfo.periodId;
      }
    }

    if (playbackInfo.periodId.equals(newPeriodId) && oldContentPositionUs == newContentPositionUs) {
      // We can keep the current playing period. Update the rest of the queued periods.
      if (!queue.updateQueuedPeriods(rendererPositionUs, getMaxRendererReadPositionUs())) {
        seekToCurrentPosition(/* sendDiscontinuity= */ false);
      }
    } else {
      // Something changed. Seek to new start position.
      MediaPeriodHolder periodHolder = queue.getPlayingPeriod();
      if (periodHolder != null) {
        // Update the new playing media period info if it already exists.
        while (periodHolder.getNext() != null) {
          periodHolder = periodHolder.getNext();
          if (periodHolder.info.id.equals(newPeriodId)) {
            periodHolder.info = queue.getUpdatedMediaPeriodInfo(periodHolder.info);
          }
        }
      }
      // Actually do the seek.
      long newPositionUs = newPeriodId.isAd() ? 0 : newContentPositionUs;
      long seekedToPositionUs = seekToPeriodPosition(newPeriodId, newPositionUs);
      playbackInfo =
          playbackInfo.copyWithNewPosition(
              newPeriodId, seekedToPositionUs, newContentPositionUs, getTotalBufferedDurationUs());
    }
    handleLoadingMediaPeriodChanged(/* loadingTrackSelectionChanged= */ false);
  }

  private long getMaxRendererReadPositionUs() {
    MediaPeriodHolder readingHolder = queue.getReadingPeriod();
    if (readingHolder == null) {
      return 0;
    }
    long maxReadPositionUs = readingHolder.getRendererOffset();
    if (!readingHolder.prepared) {
      return maxReadPositionUs;
    }
    for (int i = 0; i < renderers.length; i++) {
      if (renderers[i].getState() == Renderer.STATE_DISABLED
          || renderers[i].getStream() != readingHolder.sampleStreams[i]) {
        // Ignore disabled renderers and renderers with sample streams from previous periods.
        continue;
      }
      long readingPositionUs = renderers[i].getReadingPositionUs();
      if (readingPositionUs == C.TIME_END_OF_SOURCE) {
        return C.TIME_END_OF_SOURCE;
      } else {
        maxReadPositionUs = Math.max(readingPositionUs, maxReadPositionUs);
      }
    }
    return maxReadPositionUs;
  }

  private void handleSourceInfoRefreshEndedPlayback() {
    setState(Player.STATE_ENDED);
    // Reset, but retain the source so that it can still be used should a seek occur.
    resetInternal(
        /* resetRenderers= */ false,
        /* releaseMediaSource= */ false,
        /* resetPosition= */ true,
        /* resetState= */ false,
        /* resetError= */ true);
  }

  /**
   * Given a period index into an old timeline, finds the first subsequent period that also exists
   * in a new timeline. The uid of this period in the new timeline is returned.
   *
   * @param oldPeriodUid The index of the period in the old timeline.
   * @param oldTimeline The old timeline.
   * @param newTimeline The new timeline.
   * @return The uid in the new timeline of the first subsequent period, or null if no such period
   *     was found.
   */
  private @Nullable Object resolveSubsequentPeriod(
      Object oldPeriodUid, Timeline oldTimeline, Timeline newTimeline) {
    int oldPeriodIndex = oldTimeline.getIndexOfPeriod(oldPeriodUid);
    int newPeriodIndex = C.INDEX_UNSET;
    int maxIterations = oldTimeline.getPeriodCount();
    for (int i = 0; i < maxIterations && newPeriodIndex == C.INDEX_UNSET; i++) {
      oldPeriodIndex = oldTimeline.getNextPeriodIndex(oldPeriodIndex, period, window, repeatMode,
          shuffleModeEnabled);
      if (oldPeriodIndex == C.INDEX_UNSET) {
        // We've reached the end of the old timeline.
        break;
      }
      newPeriodIndex = newTimeline.getIndexOfPeriod(oldTimeline.getUidOfPeriod(oldPeriodIndex));
    }
    return newPeriodIndex == C.INDEX_UNSET ? null : newTimeline.getUidOfPeriod(newPeriodIndex);
  }

  /**
   * Converts a {@link SeekPosition} into the corresponding (periodUid, periodPositionUs) for the
   * internal timeline.
   *
   * @param seekPosition The position to resolve.
   * @param trySubsequentPeriods Whether the position can be resolved to a subsequent matching
   *     period if the original period is no longer available.
   * @return The resolved position, or null if resolution was not successful.
   * @throws IllegalSeekPositionException If the window index of the seek position is outside the
   *     bounds of the timeline.
   */
  private Pair<Object, Long> resolveSeekPosition(
      SeekPosition seekPosition, boolean trySubsequentPeriods) {
    Timeline timeline = playbackInfo.timeline;
    Timeline seekTimeline = seekPosition.timeline;
    if (timeline.isEmpty()) {
      // We don't have a valid timeline yet, so we can't resolve the position.
      return null;
    }
    if (seekTimeline.isEmpty()) {
      // The application performed a blind seek with an empty timeline (most likely based on
      // knowledge of what the future timeline will be). Use the internal timeline.
      seekTimeline = timeline;
    }
    // Map the SeekPosition to a position in the corresponding timeline.
    Pair<Object, Long> periodPosition;
    try {
      periodPosition = seekTimeline.getPeriodPosition(window, period, seekPosition.windowIndex,
          seekPosition.windowPositionUs);
    } catch (IndexOutOfBoundsException e) {
      // The window index of the seek position was outside the bounds of the timeline.
      return null;
    }
    if (timeline == seekTimeline) {
      // Our internal timeline is the seek timeline, so the mapped position is correct.
      return periodPosition;
    }
    // Attempt to find the mapped period in the internal timeline.
    int periodIndex = timeline.getIndexOfPeriod(periodPosition.first);
    if (periodIndex != C.INDEX_UNSET) {
      // We successfully located the period in the internal timeline.
      return periodPosition;
    }
    if (trySubsequentPeriods) {
      // Try and find a subsequent period from the seek timeline in the internal timeline.
      Object periodUid = resolveSubsequentPeriod(periodPosition.first, seekTimeline, timeline);
      if (periodUid != null) {
        // We found one. Map the SeekPosition onto the corresponding default position.
        return getPeriodPosition(
            timeline, timeline.getPeriod(periodIndex, period).windowIndex, C.TIME_UNSET);
      }
    }
    // We didn't find one. Give up.
    return null;
  }

  /**
   * Calls {@link Timeline#getPeriodPosition(Timeline.Window, Timeline.Period, int, long)} using the
   * current timeline.
   */
  private Pair<Object, Long> getPeriodPosition(
      Timeline timeline, int windowIndex, long windowPositionUs) {
    return timeline.getPeriodPosition(window, period, windowIndex, windowPositionUs);
  }

  private void updatePeriods() throws ExoPlaybackException, IOException {
    if (mediaSource == null) {
      // The player has no media source yet.
      return;
    }
    if (pendingPrepareCount > 0) {
      // We're waiting to get information about periods.
      mediaSource.maybeThrowSourceInfoRefreshError();
      return;
    }
    maybeUpdateLoadingPeriod();
    maybeUpdateReadingPeriod();
    maybeUpdatePlayingPeriod();
  }

  private void maybeUpdateLoadingPeriod() throws ExoPlaybackException, IOException {
    queue.reevaluateBuffer(rendererPositionUs);
    if (queue.shouldLoadNextMediaPeriod()) {
      MediaPeriodInfo info = queue.getNextMediaPeriodInfo(rendererPositionUs, playbackInfo);
      if (info == null) {
        maybeThrowSourceInfoRefreshError();
      } else {
        MediaPeriodHolder mediaPeriodHolder =
            queue.enqueueNextMediaPeriodHolder(
                rendererCapabilities,
                trackSelector,
                loadControl.getAllocator(),
                mediaSource,
                info,
                emptyTrackSelectorResult);
        mediaPeriodHolder.mediaPeriod.prepare(this, info.startPositionUs);
        setIsLoading(true);
        if (queue.getPlayingPeriod() == mediaPeriodHolder) {
          resetRendererPosition(mediaPeriodHolder.getStartPositionRendererTime());
        }
        handleLoadingMediaPeriodChanged(/* loadingTrackSelectionChanged= */ false);
      }
    }
    MediaPeriodHolder loadingPeriodHolder = queue.getLoadingPeriod();
    if (loadingPeriodHolder == null || loadingPeriodHolder.isFullyBuffered()) {
      setIsLoading(false);
    } else if (!playbackInfo.isLoading) {
      maybeContinueLoading();
    }
  }

  private void maybeUpdateReadingPeriod() throws ExoPlaybackException {
    MediaPeriodHolder readingPeriodHolder = queue.getReadingPeriod();
    if (readingPeriodHolder == null) {
      return;
    }

    if (readingPeriodHolder.getNext() == null) {
      // We don't have a successor to advance the reading period to.
      if (readingPeriodHolder.info.isFinal) {
        for (int i = 0; i < renderers.length; i++) {
          Renderer renderer = renderers[i];
          SampleStream sampleStream = readingPeriodHolder.sampleStreams[i];
          // Defer setting the stream as final until the renderer has actually consumed the whole
          // stream in case of playlist changes that cause the stream to be no longer final.
          if (sampleStream != null
              && renderer.getStream() == sampleStream
              && renderer.hasReadStreamToEnd()) {
            renderer.setCurrentStreamFinal();
          }
        }
      }
      return;
    }

    if (!hasReadingPeriodFinishedReading()) {
      return;
    }

    if (!readingPeriodHolder.getNext().prepared) {
      // The successor is not prepared yet.
      return;
    }

    TrackSelectorResult oldTrackSelectorResult = readingPeriodHolder.getTrackSelectorResult();
    readingPeriodHolder = queue.advanceReadingPeriod();
    TrackSelectorResult newTrackSelectorResult = readingPeriodHolder.getTrackSelectorResult();

    if (readingPeriodHolder.mediaPeriod.readDiscontinuity() != C.TIME_UNSET) {
      // The new period starts with a discontinuity, so the renderers will play out all data, then
      // be disabled and re-enabled when they start playing the next period.
      setAllRendererStreamsFinal();
      return;
    }
    for (int i = 0; i < renderers.length; i++) {
      Renderer renderer = renderers[i];
      boolean rendererWasEnabled = oldTrackSelectorResult.isRendererEnabled(i);
      if (rendererWasEnabled && !renderer.isCurrentStreamFinal()) {
        // The renderer is enabled and its stream is not final, so we still have a chance to replace
        // the sample streams.
        TrackSelection newSelection = newTrackSelectorResult.selections.get(i);
        boolean newRendererEnabled = newTrackSelectorResult.isRendererEnabled(i);
        boolean isNoSampleRenderer = rendererCapabilities[i].getTrackType() == C.TRACK_TYPE_NONE;
        RendererConfiguration oldConfig = oldTrackSelectorResult.rendererConfigurations[i];
        RendererConfiguration newConfig = newTrackSelectorResult.rendererConfigurations[i];
        if (newRendererEnabled && newConfig.equals(oldConfig) && !isNoSampleRenderer) {
          // Replace the renderer's SampleStream so the transition to playing the next period can
          // be seamless.
          // This should be avoided for no-sample renderer, because skipping ahead for such
          // renderer doesn't have any benefit (the renderer does not consume the sample stream),
          // and it will change the provided rendererOffsetUs while the renderer is still
          // rendering from the playing media period.
          Format[] formats = getFormats(newSelection);
          renderer.replaceStream(formats, readingPeriodHolder.sampleStreams[i],
              readingPeriodHolder.getRendererOffset());
        } else {
          // The renderer will be disabled when transitioning to playing the next period, because
          // there's no new selection, or because a configuration change is required, or because
          // it's a no-sample renderer for which rendererOffsetUs should be updated only when
          // starting to play the next period. Mark the SampleStream as final to play out any
          // remaining data.
          renderer.setCurrentStreamFinal();
        }
      }
    }
  }

  private void maybeUpdatePlayingPeriod() throws ExoPlaybackException {
    boolean advancedPlayingPeriod = false;
    while (shouldAdvancePlayingPeriod()) {
      if (advancedPlayingPeriod) {
        // If we advance more than one period at a time, notify listeners after each update.
        maybeNotifyPlaybackInfoChanged();
      }
      MediaPeriodHolder oldPlayingPeriodHolder = queue.getPlayingPeriod();
      if (oldPlayingPeriodHolder == queue.getReadingPeriod()) {
        // The reading period hasn't advanced yet, so we can't seamlessly replace the SampleStreams
        // anymore and need to re-enable the renderers. Set all current streams final to do that.
        setAllRendererStreamsFinal();
      }
      MediaPeriodHolder newPlayingPeriodHolder = queue.advancePlayingPeriod();
      updatePlayingPeriodRenderers(oldPlayingPeriodHolder);
      playbackInfo =
          playbackInfo.copyWithNewPosition(
              newPlayingPeriodHolder.info.id,
              newPlayingPeriodHolder.info.startPositionUs,
              newPlayingPeriodHolder.info.contentPositionUs,
              getTotalBufferedDurationUs());
      int discontinuityReason =
          oldPlayingPeriodHolder.info.isLastInTimelinePeriod
              ? Player.DISCONTINUITY_REASON_PERIOD_TRANSITION
              : Player.DISCONTINUITY_REASON_AD_INSERTION;
      playbackInfoUpdate.setPositionDiscontinuity(discontinuityReason);
      updatePlaybackPositions();
      advancedPlayingPeriod = true;
    }
  }

  private boolean shouldAdvancePlayingPeriod() {
    if (!playWhenReady) {
      return false;
    }
    MediaPeriodHolder playingPeriodHolder = queue.getPlayingPeriod();
    if (playingPeriodHolder == null) {
      return false;
    }
    MediaPeriodHolder nextPlayingPeriodHolder = playingPeriodHolder.getNext();
    if (nextPlayingPeriodHolder == null) {
      return false;
    }
    MediaPeriodHolder readingPeriodHolder = queue.getReadingPeriod();
    if (playingPeriodHolder == readingPeriodHolder && !hasReadingPeriodFinishedReading()) {
      return false;
    }
    return rendererPositionUs >= nextPlayingPeriodHolder.getStartPositionRendererTime();
  }

  private boolean hasReadingPeriodFinishedReading() {
    MediaPeriodHolder readingPeriodHolder = queue.getReadingPeriod();
    if (!readingPeriodHolder.prepared) {
      return false;
    }
    for (int i = 0; i < renderers.length; i++) {
      Renderer renderer = renderers[i];
      SampleStream sampleStream = readingPeriodHolder.sampleStreams[i];
      if (renderer.getStream() != sampleStream
          || (sampleStream != null && !renderer.hasReadStreamToEnd())) {
        // The current reading period is still being read by at least one renderer.
        return false;
      }
    }
    return true;
  }

  private void setAllRendererStreamsFinal() {
    for (Renderer renderer : renderers) {
      if (renderer.getStream() != null) {
        renderer.setCurrentStreamFinal();
      }
    }
  }

  private void handlePeriodPrepared(MediaPeriod mediaPeriod) throws ExoPlaybackException {
    if (!queue.isLoading(mediaPeriod)) {
      // Stale event.
      return;
    }
    MediaPeriodHolder loadingPeriodHolder = queue.getLoadingPeriod();
    loadingPeriodHolder.handlePrepared(
        mediaClock.getPlaybackParameters().speed, playbackInfo.timeline);
    updateLoadControlTrackSelection(
        loadingPeriodHolder.getTrackGroups(), loadingPeriodHolder.getTrackSelectorResult());
    if (loadingPeriodHolder == queue.getPlayingPeriod()) {
      // This is the first prepared period, so update the position and the renderers.
      resetRendererPosition(loadingPeriodHolder.info.startPositionUs);
      updatePlayingPeriodRenderers(/* oldPlayingPeriodHolder= */ null);
    }
    maybeContinueLoading();
  }

  private void handleContinueLoadingRequested(MediaPeriod mediaPeriod) {
    if (!queue.isLoading(mediaPeriod)) {
      // Stale event.
      return;
    }
    queue.reevaluateBuffer(rendererPositionUs);
    maybeContinueLoading();
  }

  private void handlePlaybackParameters(
      PlaybackParameters playbackParameters, boolean acknowledgeCommand)
      throws ExoPlaybackException {
    eventHandler
        .obtainMessage(
            MSG_PLAYBACK_PARAMETERS_CHANGED, acknowledgeCommand ? 1 : 0, 0, playbackParameters)
        .sendToTarget();
    updateTrackSelectionPlaybackSpeed(playbackParameters.speed);
    for (Renderer renderer : renderers) {
      if (renderer != null) {
        renderer.setOperatingRate(playbackParameters.speed);
      }
    }
  }

  private void maybeContinueLoading() {
    MediaPeriodHolder loadingPeriodHolder = queue.getLoadingPeriod();
    long nextLoadPositionUs = loadingPeriodHolder.getNextLoadPositionUs();
    if (nextLoadPositionUs == C.TIME_END_OF_SOURCE) {
      setIsLoading(false);
      return;
    }
    long bufferedDurationUs =
        getTotalBufferedDurationUs(/* bufferedPositionInLoadingPeriodUs= */ nextLoadPositionUs);
    boolean continueLoading =
        loadControl.shouldContinueLoading(
            bufferedDurationUs, mediaClock.getPlaybackParameters().speed);
    setIsLoading(continueLoading);
    if (continueLoading) {
      loadingPeriodHolder.continueLoading(rendererPositionUs);
    }
  }

  @SuppressWarnings("ParameterNotNullable")
  private void updatePlayingPeriodRenderers(@Nullable MediaPeriodHolder oldPlayingPeriodHolder)
      throws ExoPlaybackException {
    MediaPeriodHolder newPlayingPeriodHolder = queue.getPlayingPeriod();
    if (newPlayingPeriodHolder == null || oldPlayingPeriodHolder == newPlayingPeriodHolder) {
      return;
    }
    int enabledRendererCount = 0;
    boolean[] rendererWasEnabledFlags = new boolean[renderers.length];
    for (int i = 0; i < renderers.length; i++) {
      Renderer renderer = renderers[i];
      rendererWasEnabledFlags[i] = renderer.getState() != Renderer.STATE_DISABLED;
      if (newPlayingPeriodHolder.getTrackSelectorResult().isRendererEnabled(i)) {
        enabledRendererCount++;
      }
      if (rendererWasEnabledFlags[i]
          && (!newPlayingPeriodHolder.getTrackSelectorResult().isRendererEnabled(i)
              || (renderer.isCurrentStreamFinal()
                  && renderer.getStream() == oldPlayingPeriodHolder.sampleStreams[i]))) {
        // The renderer should be disabled before playing the next period, either because it's not
        // needed to play the next period, or because we need to re-enable it as its current stream
        // is final and it's not reading ahead.
        disableRenderer(renderer);
      }
    }
    playbackInfo =
        playbackInfo.copyWithTrackInfo(
            newPlayingPeriodHolder.getTrackGroups(),
            newPlayingPeriodHolder.getTrackSelectorResult());
    enableRenderers(rendererWasEnabledFlags, enabledRendererCount);
  }

  private void enableRenderers(boolean[] rendererWasEnabledFlags, int totalEnabledRendererCount)
      throws ExoPlaybackException {
    enabledRenderers = new Renderer[totalEnabledRendererCount];
    int enabledRendererCount = 0;
    TrackSelectorResult trackSelectorResult = queue.getPlayingPeriod().getTrackSelectorResult();
    // Reset all disabled renderers before enabling any new ones. This makes sure resources released
    // by the disabled renderers will be available to renderers that are being enabled.
    for (int i = 0; i < renderers.length; i++) {
      if (!trackSelectorResult.isRendererEnabled(i)) {
        renderers[i].reset();
      }
    }
    // Enable the renderers.
    for (int i = 0; i < renderers.length; i++) {
      if (trackSelectorResult.isRendererEnabled(i)) {
        enableRenderer(i, rendererWasEnabledFlags[i], enabledRendererCount++);
      }
    }
  }

  private void enableRenderer(
      int rendererIndex, boolean wasRendererEnabled, int enabledRendererIndex)
      throws ExoPlaybackException {
    MediaPeriodHolder playingPeriodHolder = queue.getPlayingPeriod();
    Renderer renderer = renderers[rendererIndex];
    enabledRenderers[enabledRendererIndex] = renderer;
    if (renderer.getState() == Renderer.STATE_DISABLED) {
      TrackSelectorResult trackSelectorResult = playingPeriodHolder.getTrackSelectorResult();
      RendererConfiguration rendererConfiguration =
          trackSelectorResult.rendererConfigurations[rendererIndex];
      TrackSelection newSelection = trackSelectorResult.selections.get(rendererIndex);
      Format[] formats = getFormats(newSelection);
      // The renderer needs enabling with its new track selection.
      boolean playing = playWhenReady && playbackInfo.playbackState == Player.STATE_READY;
      // Consider as joining only if the renderer was previously disabled.
      boolean joining = !wasRendererEnabled && playing;
      // Enable the renderer.
      renderer.enable(rendererConfiguration, formats,
          playingPeriodHolder.sampleStreams[rendererIndex], rendererPositionUs,
          joining, playingPeriodHolder.getRendererOffset());
      mediaClock.onRendererEnabled(renderer);
      // Start the renderer if playing.
      if (playing) {
        renderer.start();
      }
    }
  }

  private void handleLoadingMediaPeriodChanged(boolean loadingTrackSelectionChanged) {
    MediaPeriodHolder loadingMediaPeriodHolder = queue.getLoadingPeriod();
    MediaPeriodId loadingMediaPeriodId =
        loadingMediaPeriodHolder == null ? playbackInfo.periodId : loadingMediaPeriodHolder.info.id;
    boolean loadingMediaPeriodChanged =
        !playbackInfo.loadingMediaPeriodId.equals(loadingMediaPeriodId);
    if (loadingMediaPeriodChanged) {
      playbackInfo = playbackInfo.copyWithLoadingMediaPeriodId(loadingMediaPeriodId);
    }
    playbackInfo.bufferedPositionUs =
        loadingMediaPeriodHolder == null
            ? playbackInfo.positionUs
            : loadingMediaPeriodHolder.getBufferedPositionUs();
    playbackInfo.totalBufferedDurationUs = getTotalBufferedDurationUs();
    if ((loadingMediaPeriodChanged || loadingTrackSelectionChanged)
        && loadingMediaPeriodHolder != null
        && loadingMediaPeriodHolder.prepared) {
      updateLoadControlTrackSelection(
          loadingMediaPeriodHolder.getTrackGroups(),
          loadingMediaPeriodHolder.getTrackSelectorResult());
    }
  }

  private long getTotalBufferedDurationUs() {
    return getTotalBufferedDurationUs(playbackInfo.bufferedPositionUs);
  }

  private long getTotalBufferedDurationUs(long bufferedPositionInLoadingPeriodUs) {
    MediaPeriodHolder loadingPeriodHolder = queue.getLoadingPeriod();
    if (loadingPeriodHolder == null) {
      return 0;
    }
    long totalBufferedDurationUs =
        bufferedPositionInLoadingPeriodUs - loadingPeriodHolder.toPeriodTime(rendererPositionUs);
    return Math.max(0, totalBufferedDurationUs);
  }

  private void updateLoadControlTrackSelection(
      TrackGroupArray trackGroups, TrackSelectorResult trackSelectorResult) {
    loadControl.onTracksSelected(renderers, trackGroups, trackSelectorResult.selections);
  }

  private void sendPlaybackParametersChangedInternal(
      PlaybackParameters playbackParameters, boolean acknowledgeCommand) {
    handler
        .obtainMessage(
            MSG_PLAYBACK_PARAMETERS_CHANGED_INTERNAL,
            acknowledgeCommand ? 1 : 0,
            0,
            playbackParameters)
        .sendToTarget();
  }

  private static Format[] getFormats(TrackSelection newSelection) {
    // Build an array of formats contained by the selection.
    int length = newSelection != null ? newSelection.length() : 0;
    Format[] formats = new Format[length];
    for (int i = 0; i < length; i++) {
      formats[i] = newSelection.getFormat(i);
    }
    return formats;
  }

  private static final class SeekPosition {

    public final Timeline timeline;
    public final int windowIndex;
    public final long windowPositionUs;

    public SeekPosition(Timeline timeline, int windowIndex, long windowPositionUs) {
      this.timeline = timeline;
      this.windowIndex = windowIndex;
      this.windowPositionUs = windowPositionUs;
    }
  }

  private static final class PendingMessageInfo implements Comparable<PendingMessageInfo> {

    public final PlayerMessage message;

    public int resolvedPeriodIndex;
    public long resolvedPeriodTimeUs;
    @Nullable public Object resolvedPeriodUid;

    public PendingMessageInfo(PlayerMessage message) {
      this.message = message;
    }

    public void setResolvedPosition(int periodIndex, long periodTimeUs, Object periodUid) {
      resolvedPeriodIndex = periodIndex;
      resolvedPeriodTimeUs = periodTimeUs;
      resolvedPeriodUid = periodUid;
    }

    @Override
    public int compareTo(@NonNull PendingMessageInfo other) {
      if ((resolvedPeriodUid == null) != (other.resolvedPeriodUid == null)) {
        // PendingMessageInfos with a resolved period position are always smaller.
        return resolvedPeriodUid != null ? -1 : 1;
      }
      if (resolvedPeriodUid == null) {
        // Don't sort message with unresolved positions.
        return 0;
      }
      // Sort resolved media times by period index and then by period position.
      int comparePeriodIndex = resolvedPeriodIndex - other.resolvedPeriodIndex;
      if (comparePeriodIndex != 0) {
        return comparePeriodIndex;
      }
      return Util.compareLong(resolvedPeriodTimeUs, other.resolvedPeriodTimeUs);
    }
  }

  private static final class MediaSourceRefreshInfo {

    public final MediaSource source;
    public final Timeline timeline;

    public MediaSourceRefreshInfo(MediaSource source, Timeline timeline) {
      this.source = source;
      this.timeline = timeline;
    }
  }

  private static final class PlaybackInfoUpdate {

    private PlaybackInfo lastPlaybackInfo;
    private int operationAcks;
    private boolean positionDiscontinuity;
    private @DiscontinuityReason int discontinuityReason;

    public boolean hasPendingUpdate(PlaybackInfo playbackInfo) {
      return playbackInfo != lastPlaybackInfo || operationAcks > 0 || positionDiscontinuity;
    }

    public void reset(PlaybackInfo playbackInfo) {
      lastPlaybackInfo = playbackInfo;
      operationAcks = 0;
      positionDiscontinuity = false;
    }

    public void incrementPendingOperationAcks(int operationAcks) {
      this.operationAcks += operationAcks;
    }

    public void setPositionDiscontinuity(@DiscontinuityReason int discontinuityReason) {
      if (positionDiscontinuity
          && this.discontinuityReason != Player.DISCONTINUITY_REASON_INTERNAL) {
        // We always prefer non-internal discontinuity reasons. We also assume that we won't report
        // more than one non-internal discontinuity per message iteration.
        Assertions.checkArgument(discontinuityReason == Player.DISCONTINUITY_REASON_INTERNAL);
        return;
      }
      positionDiscontinuity = true;
      this.discontinuityReason = discontinuityReason;
    }
  }

}<|MERGE_RESOLUTION|>--- conflicted
+++ resolved
@@ -82,13 +82,8 @@
   private static final int MSG_SEND_MESSAGE_TO_TARGET_THREAD = 16;
   private static final int MSG_PLAYBACK_PARAMETERS_CHANGED_INTERNAL = 17;
 
-<<<<<<< HEAD
-  private static final int PREPARING_SOURCE_INTERVAL_MS = 10;
-  private static final int RENDERING_INTERVAL_MS = 10;
-  private static final int LOW_RENDERING_INTERVAL_MS = 20;
-=======
   private static final int ACTIVE_INTERVAL_MS = 10;
->>>>>>> 1d3d92ee
+  private static final int LOW_ACTIVE_INTERVAL_MS = 20;
   private static final int IDLE_INTERVAL_MS = 1000;
 
   private final Renderer[] renderers;
@@ -688,12 +683,8 @@
 
     if ((playWhenReady && playbackInfo.playbackState == Player.STATE_READY)
         || playbackInfo.playbackState == Player.STATE_BUFFERING) {
-<<<<<<< HEAD
-      scheduleNextWork(operationStartTimeMs, mediaSource.isTcp() ? RENDERING_INTERVAL_MS
-              : LOW_RENDERING_INTERVAL_MS);
-=======
-      scheduleNextWork(operationStartTimeMs, ACTIVE_INTERVAL_MS);
->>>>>>> 1d3d92ee
+      scheduleNextWork(operationStartTimeMs, mediaSource.isTcp() ? ACTIVE_INTERVAL_MS
+              : LOW_ACTIVE_INTERVAL_MS);
     } else if (enabledRenderers.length != 0 && playbackInfo.playbackState != Player.STATE_ENDED) {
       scheduleNextWork(operationStartTimeMs, IDLE_INTERVAL_MS);
     } else {
